/**
 * Licensed to the Apache Software Foundation (ASF) under one
 * or more contributor license agreements.  See the NOTICE file
 * distributed with this work for additional information
 * regarding copyright ownership.  The ASF licenses this file
 * to you under the Apache License, Version 2.0 (the
 * "License"); you may not use this file except in compliance
 * with the License.  You may obtain a copy of the License at
 *
 *     http://www.apache.org/licenses/LICENSE-2.0
 *
 * Unless required by applicable law or agreed to in writing, software
 * distributed under the License is distributed on an "AS IS" BASIS,
 * WITHOUT WARRANTIES OR CONDITIONS OF ANY KIND, either express or implied.
 * See the License for the specific language governing permissions and
 * limitations under the License.
 */
package org.apache.hadoop.hdfs.server.namenode;

import static org.apache.hadoop.hdfs.server.namenode.FSEditLogOpCodes.OP_ADD;
<<<<<<< HEAD
=======
import static org.apache.hadoop.hdfs.server.namenode.FSEditLogOpCodes.OP_ADD_BLOCK;
import static org.apache.hadoop.hdfs.server.namenode.FSEditLogOpCodes.OP_ADD_CACHE_DIRECTIVE;
import static org.apache.hadoop.hdfs.server.namenode.FSEditLogOpCodes.OP_ADD_CACHE_POOL;
>>>>>>> 6266273c
import static org.apache.hadoop.hdfs.server.namenode.FSEditLogOpCodes.OP_ALLOCATE_BLOCK_ID;
import static org.apache.hadoop.hdfs.server.namenode.FSEditLogOpCodes.OP_ALLOW_SNAPSHOT;
import static org.apache.hadoop.hdfs.server.namenode.FSEditLogOpCodes.OP_CANCEL_DELEGATION_TOKEN;
import static org.apache.hadoop.hdfs.server.namenode.FSEditLogOpCodes.OP_CLEAR_NS_QUOTA;
import static org.apache.hadoop.hdfs.server.namenode.FSEditLogOpCodes.OP_CLOSE;
import static org.apache.hadoop.hdfs.server.namenode.FSEditLogOpCodes.OP_CONCAT_DELETE;
import static org.apache.hadoop.hdfs.server.namenode.FSEditLogOpCodes.OP_CREATE_SNAPSHOT;
import static org.apache.hadoop.hdfs.server.namenode.FSEditLogOpCodes.OP_DELETE;
import static org.apache.hadoop.hdfs.server.namenode.FSEditLogOpCodes.OP_DELETE_SNAPSHOT;
import static org.apache.hadoop.hdfs.server.namenode.FSEditLogOpCodes.OP_DISALLOW_SNAPSHOT;
import static org.apache.hadoop.hdfs.server.namenode.FSEditLogOpCodes.OP_END_LOG_SEGMENT;
import static org.apache.hadoop.hdfs.server.namenode.FSEditLogOpCodes.OP_GET_DELEGATION_TOKEN;
import static org.apache.hadoop.hdfs.server.namenode.FSEditLogOpCodes.OP_INVALID;
import static org.apache.hadoop.hdfs.server.namenode.FSEditLogOpCodes.OP_MKDIR;
<<<<<<< HEAD
import static org.apache.hadoop.hdfs.server.namenode.FSEditLogOpCodes.OP_REASSIGN_LEASE;
=======
import static org.apache.hadoop.hdfs.server.namenode.FSEditLogOpCodes.OP_MODIFY_CACHE_DIRECTIVE;
import static org.apache.hadoop.hdfs.server.namenode.FSEditLogOpCodes.OP_MODIFY_CACHE_POOL;
import static org.apache.hadoop.hdfs.server.namenode.FSEditLogOpCodes.OP_REASSIGN_LEASE;
import static org.apache.hadoop.hdfs.server.namenode.FSEditLogOpCodes.OP_REMOVE_CACHE_DIRECTIVE;
import static org.apache.hadoop.hdfs.server.namenode.FSEditLogOpCodes.OP_REMOVE_CACHE_POOL;
>>>>>>> 6266273c
import static org.apache.hadoop.hdfs.server.namenode.FSEditLogOpCodes.OP_RENAME;
import static org.apache.hadoop.hdfs.server.namenode.FSEditLogOpCodes.OP_RENAME_OLD;
import static org.apache.hadoop.hdfs.server.namenode.FSEditLogOpCodes.OP_RENAME_SNAPSHOT;
import static org.apache.hadoop.hdfs.server.namenode.FSEditLogOpCodes.OP_RENEW_DELEGATION_TOKEN;
import static org.apache.hadoop.hdfs.server.namenode.FSEditLogOpCodes.OP_SET_GENSTAMP_V1;
import static org.apache.hadoop.hdfs.server.namenode.FSEditLogOpCodes.OP_SET_GENSTAMP_V2;
import static org.apache.hadoop.hdfs.server.namenode.FSEditLogOpCodes.OP_SET_NS_QUOTA;
import static org.apache.hadoop.hdfs.server.namenode.FSEditLogOpCodes.OP_SET_OWNER;
import static org.apache.hadoop.hdfs.server.namenode.FSEditLogOpCodes.OP_SET_PERMISSIONS;
import static org.apache.hadoop.hdfs.server.namenode.FSEditLogOpCodes.OP_SET_QUOTA;
import static org.apache.hadoop.hdfs.server.namenode.FSEditLogOpCodes.OP_SET_REPLICATION;
import static org.apache.hadoop.hdfs.server.namenode.FSEditLogOpCodes.OP_START_LOG_SEGMENT;
import static org.apache.hadoop.hdfs.server.namenode.FSEditLogOpCodes.OP_SYMLINK;
import static org.apache.hadoop.hdfs.server.namenode.FSEditLogOpCodes.OP_TIMES;
import static org.apache.hadoop.hdfs.server.namenode.FSEditLogOpCodes.OP_UPDATE_BLOCKS;
import static org.apache.hadoop.hdfs.server.namenode.FSEditLogOpCodes.OP_UPDATE_MASTER_KEY;

import java.io.DataInput;
import java.io.DataInputStream;
import java.io.DataOutput;
import java.io.DataOutputStream;
import java.io.EOFException;
import java.io.IOException;
<<<<<<< HEAD
=======
import java.util.ArrayList;
>>>>>>> 6266273c
import java.util.Arrays;
import java.util.EnumMap;
import java.util.List;
import java.util.zip.CheckedInputStream;
import java.util.zip.Checksum;

import org.apache.commons.codec.DecoderException;
import org.apache.commons.codec.binary.Hex;
import org.apache.hadoop.classification.InterfaceAudience;
import org.apache.hadoop.classification.InterfaceStability;
import org.apache.hadoop.fs.ChecksumException;
import org.apache.hadoop.fs.Options.Rename;
import org.apache.hadoop.fs.permission.FsPermission;
import org.apache.hadoop.fs.permission.PermissionStatus;
import org.apache.hadoop.hdfs.DFSConfigKeys;
import org.apache.hadoop.hdfs.DeprecatedUTF8;
import org.apache.hadoop.hdfs.protocol.Block;
<<<<<<< HEAD
=======
import org.apache.hadoop.hdfs.protocol.CacheDirectiveInfo;
import org.apache.hadoop.hdfs.protocol.CachePoolInfo;
>>>>>>> 6266273c
import org.apache.hadoop.hdfs.protocol.ClientProtocol;
import org.apache.hadoop.hdfs.protocol.HdfsConstants;
import org.apache.hadoop.hdfs.protocol.LayoutVersion;
import org.apache.hadoop.hdfs.protocol.LayoutVersion.Feature;
import org.apache.hadoop.hdfs.security.token.delegation.DelegationTokenIdentifier;
import org.apache.hadoop.hdfs.util.XMLUtils;
import org.apache.hadoop.hdfs.util.XMLUtils.InvalidXmlException;
import org.apache.hadoop.hdfs.util.XMLUtils.Stanza;
import org.apache.hadoop.io.ArrayWritable;
import org.apache.hadoop.io.BytesWritable;
import org.apache.hadoop.io.DataOutputBuffer;
import org.apache.hadoop.io.IOUtils;
import org.apache.hadoop.io.Text;
import org.apache.hadoop.io.Writable;
import org.apache.hadoop.io.WritableFactories;
import org.apache.hadoop.io.WritableFactory;
import org.apache.hadoop.ipc.ClientId;
import org.apache.hadoop.ipc.RpcConstants;
import org.apache.hadoop.security.token.delegation.DelegationKey;
import org.apache.hadoop.util.PureJavaCrc32;
import org.xml.sax.ContentHandler;
import org.xml.sax.SAXException;
import org.xml.sax.helpers.AttributesImpl;

import com.google.common.base.Joiner;
import com.google.common.base.Preconditions;

/**
 * Helper classes for reading the ops from an InputStream.
 * All ops derive from FSEditLogOp and are only
 * instantiated from Reader#readOp()
 */
@InterfaceAudience.Private
@InterfaceStability.Unstable
public abstract class FSEditLogOp {
  public final FSEditLogOpCodes opCode;
<<<<<<< HEAD
  long txid;
=======
  long txid = HdfsConstants.INVALID_TXID;
>>>>>>> 6266273c
  byte[] rpcClientId = RpcConstants.DUMMY_CLIENT_ID;
  int rpcCallId = RpcConstants.INVALID_CALL_ID;

  final public static class OpInstanceCache {
    private EnumMap<FSEditLogOpCodes, FSEditLogOp> inst = 
        new EnumMap<FSEditLogOpCodes, FSEditLogOp>(FSEditLogOpCodes.class);
    
    public OpInstanceCache() {
      inst.put(OP_ADD, new AddOp());
      inst.put(OP_CLOSE, new CloseOp());
      inst.put(OP_SET_REPLICATION, new SetReplicationOp());
      inst.put(OP_CONCAT_DELETE, new ConcatDeleteOp());
      inst.put(OP_RENAME_OLD, new RenameOldOp());
      inst.put(OP_DELETE, new DeleteOp());
      inst.put(OP_MKDIR, new MkdirOp());
      inst.put(OP_SET_GENSTAMP_V1, new SetGenstampV1Op());
      inst.put(OP_SET_PERMISSIONS, new SetPermissionsOp());
      inst.put(OP_SET_OWNER, new SetOwnerOp());
      inst.put(OP_SET_NS_QUOTA, new SetNSQuotaOp());
      inst.put(OP_CLEAR_NS_QUOTA, new ClearNSQuotaOp());
      inst.put(OP_SET_QUOTA, new SetQuotaOp());
      inst.put(OP_TIMES, new TimesOp());
      inst.put(OP_SYMLINK, new SymlinkOp());
      inst.put(OP_RENAME, new RenameOp());
      inst.put(OP_REASSIGN_LEASE, new ReassignLeaseOp());
      inst.put(OP_GET_DELEGATION_TOKEN, new GetDelegationTokenOp());
      inst.put(OP_RENEW_DELEGATION_TOKEN, new RenewDelegationTokenOp());
      inst.put(OP_CANCEL_DELEGATION_TOKEN, new CancelDelegationTokenOp());
      inst.put(OP_UPDATE_MASTER_KEY, new UpdateMasterKeyOp());
      inst.put(OP_START_LOG_SEGMENT, new LogSegmentOp(OP_START_LOG_SEGMENT));
      inst.put(OP_END_LOG_SEGMENT, new LogSegmentOp(OP_END_LOG_SEGMENT));
      inst.put(OP_UPDATE_BLOCKS, new UpdateBlocksOp());

      inst.put(OP_ALLOW_SNAPSHOT, new AllowSnapshotOp());
      inst.put(OP_DISALLOW_SNAPSHOT, new DisallowSnapshotOp());
      inst.put(OP_CREATE_SNAPSHOT, new CreateSnapshotOp());
      inst.put(OP_DELETE_SNAPSHOT, new DeleteSnapshotOp());
      inst.put(OP_RENAME_SNAPSHOT, new RenameSnapshotOp());
      inst.put(OP_SET_GENSTAMP_V2, new SetGenstampV2Op());
      inst.put(OP_ALLOCATE_BLOCK_ID, new AllocateBlockIdOp());
<<<<<<< HEAD
=======
      inst.put(OP_ADD_BLOCK, new AddBlockOp());
      inst.put(OP_ADD_CACHE_DIRECTIVE,
          new AddCacheDirectiveInfoOp());
      inst.put(OP_MODIFY_CACHE_DIRECTIVE,
          new ModifyCacheDirectiveInfoOp());
      inst.put(OP_REMOVE_CACHE_DIRECTIVE,
          new RemoveCacheDirectiveInfoOp());
      inst.put(OP_ADD_CACHE_POOL, new AddCachePoolOp());
      inst.put(OP_MODIFY_CACHE_POOL, new ModifyCachePoolOp());
      inst.put(OP_REMOVE_CACHE_POOL, new RemoveCachePoolOp());
>>>>>>> 6266273c
    }
    
    public FSEditLogOp get(FSEditLogOpCodes opcode) {
      return inst.get(opcode);
    }
  }

  /**
   * Constructor for an EditLog Op. EditLog ops cannot be constructed
   * directly, but only through Reader#readOp.
   */
  private FSEditLogOp(FSEditLogOpCodes opCode) {
    this.opCode = opCode;
  }

  public long getTransactionId() {
    Preconditions.checkState(txid != HdfsConstants.INVALID_TXID);
    return txid;
  }

  public String getTransactionIdStr() {
    return (txid == HdfsConstants.INVALID_TXID) ? "(none)" : "" + txid;
  }
  
  public boolean hasTransactionId() {
    return (txid != HdfsConstants.INVALID_TXID);
  }

  public void setTransactionId(long txid) {
    this.txid = txid;
  }
  
  public boolean hasRpcIds() {
    return rpcClientId != RpcConstants.DUMMY_CLIENT_ID
        && rpcCallId != RpcConstants.INVALID_CALL_ID;
  }
  
  /** this has to be called after calling {@link #hasRpcIds()} */
  public byte[] getClientId() {
    Preconditions.checkState(rpcClientId != RpcConstants.DUMMY_CLIENT_ID);
    return rpcClientId;
  }
  
  public void setRpcClientId(byte[] clientId) {
    this.rpcClientId = clientId;
  }
  
  /** this has to be called after calling {@link #hasRpcIds()} */
  public int getCallId() {
    Preconditions.checkState(rpcCallId != RpcConstants.INVALID_CALL_ID);
    return rpcCallId;
  }
  
  public void setRpcCallId(int callId) {
    this.rpcCallId = callId;
  }

  abstract void readFields(DataInputStream in, int logVersion)
      throws IOException;

  public abstract void writeFields(DataOutputStream out)
      throws IOException;

  static interface BlockListUpdatingOp {
    Block[] getBlocks();
    String getPath();
    boolean shouldCompleteLastBlock();
  }
  
  private static void writeRpcIds(final byte[] clientId, final int callId,
      DataOutputStream out) throws IOException {
    FSImageSerialization.writeBytes(clientId, out);
    FSImageSerialization.writeInt(callId, out);
  }
  
  void readRpcIds(DataInputStream in, int logVersion)
      throws IOException {
    if (LayoutVersion.supports(Feature.EDITLOG_SUPPORT_RETRYCACHE,
        logVersion)) {
      this.rpcClientId = FSImageSerialization.readBytes(in);
      this.rpcCallId = FSImageSerialization.readInt(in);
    }
  }
  
  void readRpcIdsFromXml(Stanza st) {
    this.rpcClientId = st.hasChildren("RPC_CLIENTID") ? 
        ClientId.toBytes(st.getValue("RPC_CLIENTID"))
        : RpcConstants.DUMMY_CLIENT_ID;
    this.rpcCallId = st.hasChildren("RPC_CALLID") ? 
        Integer.valueOf(st.getValue("RPC_CALLID"))
        : RpcConstants.INVALID_CALL_ID;
  }
  
  private static void appendRpcIdsToString(final StringBuilder builder,
      final byte[] clientId, final int callId) {
    builder.append(", RpcClientId=");
    builder.append(ClientId.toString(clientId));
    builder.append(", RpcCallId=");
    builder.append(callId);
  }
  
  private static void appendRpcIdsToXml(ContentHandler contentHandler,
      final byte[] clientId, final int callId) throws SAXException {
    XMLUtils.addSaxString(contentHandler, "RPC_CLIENTID",
        ClientId.toString(clientId));
    XMLUtils.addSaxString(contentHandler, "RPC_CALLID", 
        Integer.valueOf(callId).toString());
  }
  
  @SuppressWarnings("unchecked")
  static abstract class AddCloseOp extends FSEditLogOp implements BlockListUpdatingOp {
    int length;
    long inodeId;
    String path;
    short replication;
    long mtime;
    long atime;
    long blockSize;
    Block[] blocks;
    PermissionStatus permissions;
    String clientName;
    String clientMachine;
    
    private AddCloseOp(FSEditLogOpCodes opCode) {
      super(opCode);
      assert(opCode == OP_ADD || opCode == OP_CLOSE);
    }
    
    <T extends AddCloseOp> T setInodeId(long inodeId) {
      this.inodeId = inodeId;
      return (T)this;
    }

    <T extends AddCloseOp> T setPath(String path) {
      this.path = path;
      return (T)this;
    }
    
    @Override
    public String getPath() {
      return path;
    }

    <T extends AddCloseOp> T setReplication(short replication) {
      this.replication = replication;
      return (T)this;
    }

    <T extends AddCloseOp> T setModificationTime(long mtime) {
      this.mtime = mtime;
      return (T)this;
    }

    <T extends AddCloseOp> T setAccessTime(long atime) {
      this.atime = atime;
      return (T)this;
    }

    <T extends AddCloseOp> T setBlockSize(long blockSize) {
      this.blockSize = blockSize;
      return (T)this;
    }

    <T extends AddCloseOp> T setBlocks(Block[] blocks) {
      if (blocks.length > MAX_BLOCKS) {
        throw new RuntimeException("Can't have more than " + MAX_BLOCKS +
            " in an AddCloseOp.");
      }
      this.blocks = blocks;
      return (T)this;
    }
    
    @Override
    public Block[] getBlocks() {
      return blocks;
    }

    <T extends AddCloseOp> T setPermissionStatus(PermissionStatus permissions) {
      this.permissions = permissions;
      return (T)this;
    }

    <T extends AddCloseOp> T setClientName(String clientName) {
      this.clientName = clientName;
      return (T)this;
    }

    <T extends AddCloseOp> T setClientMachine(String clientMachine) {
      this.clientMachine = clientMachine;
      return (T)this;
    }

    @Override
    public void writeFields(DataOutputStream out) throws IOException {
      FSImageSerialization.writeLong(inodeId, out);
      FSImageSerialization.writeString(path, out);
      FSImageSerialization.writeShort(replication, out);
      FSImageSerialization.writeLong(mtime, out);
      FSImageSerialization.writeLong(atime, out);
      FSImageSerialization.writeLong(blockSize, out);
      new ArrayWritable(Block.class, blocks).write(out);
      permissions.write(out);

      if (this.opCode == OP_ADD) {
        FSImageSerialization.writeString(clientName,out);
        FSImageSerialization.writeString(clientMachine,out);
        // write clientId and callId
        writeRpcIds(rpcClientId, rpcCallId, out);
      }
    }

    @Override
    void readFields(DataInputStream in, int logVersion)
        throws IOException {
      if (!LayoutVersion.supports(Feature.EDITLOG_OP_OPTIMIZATION, logVersion)) {
        this.length = in.readInt();
      }
      if (LayoutVersion.supports(Feature.ADD_INODE_ID, logVersion)) {
        this.inodeId = in.readLong();
      } else {
        // The inodeId should be updated when this editLogOp is applied
        this.inodeId = INodeId.GRANDFATHER_INODE_ID;
      }
      if ((-17 < logVersion && length != 4) ||
          (logVersion <= -17 && length != 5 && !LayoutVersion.supports(
              Feature.EDITLOG_OP_OPTIMIZATION, logVersion))) {
        throw new IOException("Incorrect data format."  +
                              " logVersion is " + logVersion +
                              " but writables.length is " +
                              length + ". ");
      }
      this.path = FSImageSerialization.readString(in);

      if (LayoutVersion.supports(Feature.EDITLOG_OP_OPTIMIZATION, logVersion)) {
        this.replication = FSImageSerialization.readShort(in);
        this.mtime = FSImageSerialization.readLong(in);
      } else {
        this.replication = readShort(in);
        this.mtime = readLong(in);
      }

      if (LayoutVersion.supports(Feature.FILE_ACCESS_TIME, logVersion)) {
        if (LayoutVersion.supports(Feature.EDITLOG_OP_OPTIMIZATION, logVersion)) {
          this.atime = FSImageSerialization.readLong(in);
        } else {
          this.atime = readLong(in);
        }
      } else {
        this.atime = 0;
      }

      if (LayoutVersion.supports(Feature.EDITLOG_OP_OPTIMIZATION, logVersion)) {
        this.blockSize = FSImageSerialization.readLong(in);
      } else {
        this.blockSize = readLong(in);
      }

      this.blocks = readBlocks(in, logVersion);
      this.permissions = PermissionStatus.read(in);

      // clientname, clientMachine and block locations of last block.
      if (this.opCode == OP_ADD) {
        this.clientName = FSImageSerialization.readString(in);
        this.clientMachine = FSImageSerialization.readString(in);
        // read clientId and callId
        readRpcIds(in, logVersion);
      } else {
        this.clientName = "";
        this.clientMachine = "";
      }
    }

    static final public int MAX_BLOCKS = 1024 * 1024 * 64;
    
    private static Block[] readBlocks(
        DataInputStream in,
        int logVersion) throws IOException {
      int numBlocks = in.readInt();
      if (numBlocks < 0) {
        throw new IOException("invalid negative number of blocks");
      } else if (numBlocks > MAX_BLOCKS) {
        throw new IOException("invalid number of blocks: " + numBlocks +
            ".  The maximum number of blocks per file is " + MAX_BLOCKS);
      }
      Block[] blocks = new Block[numBlocks];
      for (int i = 0; i < numBlocks; i++) {
        Block blk = new Block();
        blk.readFields(in);
        blocks[i] = blk;
      }
      return blocks;
    }

    public String stringifyMembers() {
      StringBuilder builder = new StringBuilder();
      builder.append("[length=");
      builder.append(length);
      builder.append(", inodeId=");
      builder.append(inodeId);
      builder.append(", path=");
      builder.append(path);
      builder.append(", replication=");
      builder.append(replication);
      builder.append(", mtime=");
      builder.append(mtime);
      builder.append(", atime=");
      builder.append(atime);
      builder.append(", blockSize=");
      builder.append(blockSize);
      builder.append(", blocks=");
      builder.append(Arrays.toString(blocks));
      builder.append(", permissions=");
      builder.append(permissions);
      builder.append(", clientName=");
      builder.append(clientName);
      builder.append(", clientMachine=");
      builder.append(clientMachine);
      if (this.opCode == OP_ADD) {
        appendRpcIdsToString(builder, rpcClientId, rpcCallId);
      }
      builder.append(", opCode=");
      builder.append(opCode);
      builder.append(", txid=");
      builder.append(txid);
      builder.append("]");
      return builder.toString();
    }
    
    @Override
    protected void toXml(ContentHandler contentHandler) throws SAXException {
      XMLUtils.addSaxString(contentHandler, "LENGTH",
          Integer.valueOf(length).toString());
      XMLUtils.addSaxString(contentHandler, "INODEID",
          Long.valueOf(inodeId).toString());
      XMLUtils.addSaxString(contentHandler, "PATH", path);
      XMLUtils.addSaxString(contentHandler, "REPLICATION",
          Short.valueOf(replication).toString());
      XMLUtils.addSaxString(contentHandler, "MTIME",
          Long.valueOf(mtime).toString());
      XMLUtils.addSaxString(contentHandler, "ATIME",
          Long.valueOf(atime).toString());
      XMLUtils.addSaxString(contentHandler, "BLOCKSIZE",
          Long.valueOf(blockSize).toString());
      XMLUtils.addSaxString(contentHandler, "CLIENT_NAME", clientName);
      XMLUtils.addSaxString(contentHandler, "CLIENT_MACHINE", clientMachine);
      for (Block b : blocks) {
        FSEditLogOp.blockToXml(contentHandler, b);
      }
      FSEditLogOp.permissionStatusToXml(contentHandler, permissions);
      if (this.opCode == OP_ADD) {
        appendRpcIdsToXml(contentHandler, rpcClientId, rpcCallId);
      }
    }

    @Override 
    void fromXml(Stanza st) throws InvalidXmlException {
      this.length = Integer.valueOf(st.getValue("LENGTH"));
      this.inodeId = Long.valueOf(st.getValue("INODEID"));
      this.path = st.getValue("PATH");
      this.replication = Short.valueOf(st.getValue("REPLICATION"));
      this.mtime = Long.valueOf(st.getValue("MTIME"));
      this.atime = Long.valueOf(st.getValue("ATIME"));
      this.blockSize = Long.valueOf(st.getValue("BLOCKSIZE"));
      this.clientName = st.getValue("CLIENT_NAME");
      this.clientMachine = st.getValue("CLIENT_MACHINE");
      if (st.hasChildren("BLOCK")) {
        List<Stanza> blocks = st.getChildren("BLOCK");
        this.blocks = new Block[blocks.size()];
        for (int i = 0; i < blocks.size(); i++) {
          this.blocks[i] = FSEditLogOp.blockFromXml(blocks.get(i));
        }
      } else {
        this.blocks = new Block[0];
      }
<<<<<<< HEAD
      this.permissions =
          permissionStatusFromXml(st.getChildren("PERMISSION_STATUS").get(0));
=======
      this.permissions = permissionStatusFromXml(st);
>>>>>>> 6266273c
      readRpcIdsFromXml(st);
    }
  }

  /**
   * {@literal @AtMostOnce} for {@link ClientProtocol#startFile} and
   * {@link ClientProtocol#appendFile}
   */
  static class AddOp extends AddCloseOp {
    private AddOp() {
      super(OP_ADD);
    }

    static AddOp getInstance(OpInstanceCache cache) {
      return (AddOp)cache.get(OP_ADD);
    }

    @Override
    public boolean shouldCompleteLastBlock() {
      return false;
    }

    @Override
    public String toString() {
      StringBuilder builder = new StringBuilder();
      builder.append("AddOp ");
      builder.append(stringifyMembers());
      return builder.toString();
    }
  }

  /**
   * Although {@link ClientProtocol#appendFile} may also log a close op, we do
   * not need to record the rpc ids here since a successful appendFile op will
   * finally log an AddOp.
   */
  static class CloseOp extends AddCloseOp {
    private CloseOp() {
      super(OP_CLOSE);
    }

    static CloseOp getInstance(OpInstanceCache cache) {
      return (CloseOp)cache.get(OP_CLOSE);
    }

    @Override
    public boolean shouldCompleteLastBlock() {
      return true;
    }

    @Override
    public String toString() {
      StringBuilder builder = new StringBuilder();
      builder.append("CloseOp ");
      builder.append(stringifyMembers());
      return builder.toString();
    }
  }
  
<<<<<<< HEAD
=======
  static class AddBlockOp extends FSEditLogOp {
    private String path;
    private Block penultimateBlock;
    private Block lastBlock;
    
    private AddBlockOp() {
      super(OP_ADD_BLOCK);
    }
    
    static AddBlockOp getInstance(OpInstanceCache cache) {
      return (AddBlockOp) cache.get(OP_ADD_BLOCK);
    }
    
    AddBlockOp setPath(String path) {
      this.path = path;
      return this;
    }
    
    public String getPath() {
      return path;
    }

    AddBlockOp setPenultimateBlock(Block pBlock) {
      this.penultimateBlock = pBlock;
      return this;
    }
    
    Block getPenultimateBlock() {
      return penultimateBlock;
    }
    
    AddBlockOp setLastBlock(Block lastBlock) {
      this.lastBlock = lastBlock;
      return this;
    }
    
    Block getLastBlock() {
      return lastBlock;
    }

    @Override
    public void writeFields(DataOutputStream out) throws IOException {
      FSImageSerialization.writeString(path, out);
      int size = penultimateBlock != null ? 2 : 1;
      Block[] blocks = new Block[size];
      if (penultimateBlock != null) {
        blocks[0] = penultimateBlock;
      }
      blocks[size - 1] = lastBlock;
      FSImageSerialization.writeCompactBlockArray(blocks, out);
      // clientId and callId
      writeRpcIds(rpcClientId, rpcCallId, out);
    }
    
    @Override
    void readFields(DataInputStream in, int logVersion) throws IOException {
      path = FSImageSerialization.readString(in);
      Block[] blocks = FSImageSerialization.readCompactBlockArray(in,
          logVersion);
      Preconditions.checkState(blocks.length == 2 || blocks.length == 1);
      penultimateBlock = blocks.length == 1 ? null : blocks[0];
      lastBlock = blocks[blocks.length - 1];
      readRpcIds(in, logVersion);
    }

    @Override
    public String toString() {
      StringBuilder sb = new StringBuilder();
      sb.append("AddBlockOp [path=")
        .append(path)
        .append(", penultimateBlock=")
        .append(penultimateBlock == null ? "NULL" : penultimateBlock)
        .append(", lastBlock=")
        .append(lastBlock);
      appendRpcIdsToString(sb, rpcClientId, rpcCallId);
      sb.append("]");
      return sb.toString();
    }
    
    @Override
    protected void toXml(ContentHandler contentHandler) throws SAXException {
      XMLUtils.addSaxString(contentHandler, "PATH", path);
      if (penultimateBlock != null) {
        FSEditLogOp.blockToXml(contentHandler, penultimateBlock);
      }
      FSEditLogOp.blockToXml(contentHandler, lastBlock);
      appendRpcIdsToXml(contentHandler, rpcClientId, rpcCallId);
    }
    
    @Override 
    void fromXml(Stanza st) throws InvalidXmlException {
      this.path = st.getValue("PATH");
      List<Stanza> blocks = st.getChildren("BLOCK");
      int size = blocks.size();
      Preconditions.checkState(size == 1 || size == 2);
      this.penultimateBlock = size == 2 ? 
          FSEditLogOp.blockFromXml(blocks.get(0)) : null;
      this.lastBlock = FSEditLogOp.blockFromXml(blocks.get(size - 1));
      readRpcIdsFromXml(st);
    }
  }
  
>>>>>>> 6266273c
  /**
   * {@literal @AtMostOnce} for {@link ClientProtocol#updatePipeline}, but 
   * {@literal @Idempotent} for some other ops.
   */
  static class UpdateBlocksOp extends FSEditLogOp implements BlockListUpdatingOp {
    String path;
    Block[] blocks;
    
    private UpdateBlocksOp() {
      super(OP_UPDATE_BLOCKS);
    }
    
    static UpdateBlocksOp getInstance(OpInstanceCache cache) {
      return (UpdateBlocksOp)cache.get(OP_UPDATE_BLOCKS);
    }
    
    UpdateBlocksOp setPath(String path) {
      this.path = path;
      return this;
    }
    
    @Override
    public String getPath() {
      return path;
    }

    UpdateBlocksOp setBlocks(Block[] blocks) {
      this.blocks = blocks;
      return this;
    }
    
    @Override
    public Block[] getBlocks() {
      return blocks;
    }

    @Override
    public
    void writeFields(DataOutputStream out) throws IOException {
      FSImageSerialization.writeString(path, out);
      FSImageSerialization.writeCompactBlockArray(blocks, out);
      // clientId and callId
      writeRpcIds(rpcClientId, rpcCallId, out);
    }
    
    @Override
    void readFields(DataInputStream in, int logVersion) throws IOException {
      path = FSImageSerialization.readString(in);
      this.blocks = FSImageSerialization.readCompactBlockArray(
          in, logVersion);
      readRpcIds(in, logVersion);
    }

    @Override
    public boolean shouldCompleteLastBlock() {
      return false;
    }

    @Override
    public String toString() {
      StringBuilder sb = new StringBuilder();
      sb.append("UpdateBlocksOp [path=")
        .append(path)
        .append(", blocks=")
        .append(Arrays.toString(blocks));
      appendRpcIdsToString(sb, rpcClientId, rpcCallId);
      sb.append("]");
      return sb.toString();
    }
    
    @Override
    protected void toXml(ContentHandler contentHandler) throws SAXException {
      XMLUtils.addSaxString(contentHandler, "PATH", path);
      for (Block b : blocks) {
        FSEditLogOp.blockToXml(contentHandler, b);
      }
      appendRpcIdsToXml(contentHandler, rpcClientId, rpcCallId);
    }
    
    @Override void fromXml(Stanza st) throws InvalidXmlException {
      this.path = st.getValue("PATH");
      List<Stanza> blocks = st.getChildren("BLOCK");
      this.blocks = new Block[blocks.size()];
      for (int i = 0; i < blocks.size(); i++) {
        this.blocks[i] = FSEditLogOp.blockFromXml(blocks.get(i));
      }
      readRpcIdsFromXml(st);
    }
  }

  /** {@literal @Idempotent} for {@link ClientProtocol#setReplication} */
  static class SetReplicationOp extends FSEditLogOp {
    String path;
    short replication;

    private SetReplicationOp() {
      super(OP_SET_REPLICATION);
    }

    static SetReplicationOp getInstance(OpInstanceCache cache) {
      return (SetReplicationOp)cache.get(OP_SET_REPLICATION);
    }

    SetReplicationOp setPath(String path) {
      this.path = path;
      return this;
    }

    SetReplicationOp setReplication(short replication) {
      this.replication = replication;
      return this;
    }

    @Override
    public 
    void writeFields(DataOutputStream out) throws IOException {
      FSImageSerialization.writeString(path, out);
      FSImageSerialization.writeShort(replication, out);
    }
    
    @Override
    void readFields(DataInputStream in, int logVersion)
        throws IOException {
      this.path = FSImageSerialization.readString(in);
      if (LayoutVersion.supports(Feature.EDITLOG_OP_OPTIMIZATION, logVersion)) {
        this.replication = FSImageSerialization.readShort(in);
      } else {
        this.replication = readShort(in);
      }
    }

    @Override
    public String toString() {
      StringBuilder builder = new StringBuilder();
      builder.append("SetReplicationOp [path=");
      builder.append(path);
      builder.append(", replication=");
      builder.append(replication);
      builder.append(", opCode=");
      builder.append(opCode);
      builder.append(", txid=");
      builder.append(txid);
      builder.append("]");
      return builder.toString();
    }
    
    @Override
    protected void toXml(ContentHandler contentHandler) throws SAXException {
      XMLUtils.addSaxString(contentHandler, "PATH", path);
      XMLUtils.addSaxString(contentHandler, "REPLICATION",
          Short.valueOf(replication).toString());
    }
    
    @Override void fromXml(Stanza st) throws InvalidXmlException {
      this.path = st.getValue("PATH");
      this.replication = Short.valueOf(st.getValue("REPLICATION"));
    }
  }

  /** {@literal @AtMostOnce} for {@link ClientProtocol#concat} */
  static class ConcatDeleteOp extends FSEditLogOp {
    int length;
    String trg;
    String[] srcs;
    long timestamp;
    final static public int MAX_CONCAT_SRC = 1024 * 1024;

    private ConcatDeleteOp() {
      super(OP_CONCAT_DELETE);
    }

    static ConcatDeleteOp getInstance(OpInstanceCache cache) {
      return (ConcatDeleteOp)cache.get(OP_CONCAT_DELETE);
    }

    ConcatDeleteOp setTarget(String trg) {
      this.trg = trg;
      return this;
    }

    ConcatDeleteOp setSources(String[] srcs) {
      if (srcs.length > MAX_CONCAT_SRC) {
        throw new RuntimeException("ConcatDeleteOp can only have " +
            MAX_CONCAT_SRC + " sources at most.");
      }
      this.srcs = srcs;

      return this;
    }

    ConcatDeleteOp setTimestamp(long timestamp) {
      this.timestamp = timestamp;
      return this;
    }

    @Override
    public void writeFields(DataOutputStream out) throws IOException {
      FSImageSerialization.writeString(trg, out);
            
      DeprecatedUTF8 info[] = new DeprecatedUTF8[srcs.length];
      int idx = 0;
      for(int i=0; i<srcs.length; i++) {
        info[idx++] = new DeprecatedUTF8(srcs[i]);
      }
      new ArrayWritable(DeprecatedUTF8.class, info).write(out);

      FSImageSerialization.writeLong(timestamp, out);
      
      // rpc ids
      writeRpcIds(rpcClientId, rpcCallId, out);
    }

    @Override
    void readFields(DataInputStream in, int logVersion)
        throws IOException {
      if (!LayoutVersion.supports(Feature.EDITLOG_OP_OPTIMIZATION, logVersion)) {
        this.length = in.readInt();
        if (length < 3) { // trg, srcs.., timestamp
          throw new IOException("Incorrect data format " +
              "for ConcatDeleteOp.");
        }
      }
      this.trg = FSImageSerialization.readString(in);
      int srcSize = 0;
      if (LayoutVersion.supports(Feature.EDITLOG_OP_OPTIMIZATION, logVersion)) {
        srcSize = in.readInt();
      } else {
        srcSize = this.length - 1 - 1; // trg and timestamp
      }
      if (srcSize < 0) {
          throw new IOException("Incorrect data format. "
              + "ConcatDeleteOp cannot have a negative number of data " +
              " sources.");
      } else if (srcSize > MAX_CONCAT_SRC) {
          throw new IOException("Incorrect data format. "
              + "ConcatDeleteOp can have at most " + MAX_CONCAT_SRC +
              " sources, but we tried to have " + (length - 3) + " sources.");
      }
      this.srcs = new String [srcSize];
      for(int i=0; i<srcSize;i++) {
        srcs[i]= FSImageSerialization.readString(in);
      }
      
      if (LayoutVersion.supports(Feature.EDITLOG_OP_OPTIMIZATION, logVersion)) {
        this.timestamp = FSImageSerialization.readLong(in);
      } else {
        this.timestamp = readLong(in);
      }
      // read RPC ids if necessary
      readRpcIds(in, logVersion);
    }

    @Override
    public String toString() {
      StringBuilder builder = new StringBuilder();
      builder.append("ConcatDeleteOp [length=");
      builder.append(length);
      builder.append(", trg=");
      builder.append(trg);
      builder.append(", srcs=");
      builder.append(Arrays.toString(srcs));
      builder.append(", timestamp=");
      builder.append(timestamp);
      appendRpcIdsToString(builder, rpcClientId, rpcCallId);
      builder.append(", opCode=");
      builder.append(opCode);
      builder.append(", txid=");
      builder.append(txid);
      builder.append("]");
      return builder.toString();
    }
    
    @Override
    protected void toXml(ContentHandler contentHandler) throws SAXException {
      XMLUtils.addSaxString(contentHandler, "LENGTH",
          Integer.valueOf(length).toString());
      XMLUtils.addSaxString(contentHandler, "TRG", trg);
      XMLUtils.addSaxString(contentHandler, "TIMESTAMP",
          Long.valueOf(timestamp).toString());
      contentHandler.startElement("", "", "SOURCES", new AttributesImpl());
      for (int i = 0; i < srcs.length; ++i) {
        XMLUtils.addSaxString(contentHandler,
            "SOURCE" + (i + 1), srcs[i]);
      }
      contentHandler.endElement("", "", "SOURCES");
      appendRpcIdsToXml(contentHandler, rpcClientId, rpcCallId);
    }
    
    @Override void fromXml(Stanza st) throws InvalidXmlException {
      this.length = Integer.valueOf(st.getValue("LENGTH"));
      this.trg = st.getValue("TRG");
      this.timestamp = Long.valueOf(st.getValue("TIMESTAMP"));
      List<Stanza> sources = st.getChildren("SOURCES");
      int i = 0;
      while (true) {
        if (!sources.get(0).hasChildren("SOURCE" + (i + 1)))
          break;
        i++;
      }
      srcs = new String[i];
      for (i = 0; i < srcs.length; i++) {
        srcs[i] = sources.get(0).getValue("SOURCE" + (i + 1));
      }
      readRpcIdsFromXml(st);
    }
  }

  /** {@literal @AtMostOnce} for {@link ClientProtocol#rename} */
  static class RenameOldOp extends FSEditLogOp {
    int length;
    String src;
    String dst;
    long timestamp;

    private RenameOldOp() {
      super(OP_RENAME_OLD);
    }

    static RenameOldOp getInstance(OpInstanceCache cache) {
      return (RenameOldOp)cache.get(OP_RENAME_OLD);
    }

    RenameOldOp setSource(String src) {
      this.src = src;
      return this;
    }

    RenameOldOp setDestination(String dst) {
      this.dst = dst;
      return this;
    }

    RenameOldOp setTimestamp(long timestamp) {
      this.timestamp = timestamp;
      return this;
    }

    @Override
    public 
    void writeFields(DataOutputStream out) throws IOException {
      FSImageSerialization.writeString(src, out);
      FSImageSerialization.writeString(dst, out);
      FSImageSerialization.writeLong(timestamp, out);
      writeRpcIds(rpcClientId, rpcCallId, out);
    }

    @Override
    void readFields(DataInputStream in, int logVersion)
        throws IOException {
      if (!LayoutVersion.supports(Feature.EDITLOG_OP_OPTIMIZATION, logVersion)) {
        this.length = in.readInt();
        if (this.length != 3) {
          throw new IOException("Incorrect data format. "
              + "Old rename operation.");
        }
      }
      this.src = FSImageSerialization.readString(in);
      this.dst = FSImageSerialization.readString(in);
      if (LayoutVersion.supports(Feature.EDITLOG_OP_OPTIMIZATION, logVersion)) {
        this.timestamp = FSImageSerialization.readLong(in);
      } else {
        this.timestamp = readLong(in);
      }
      
      // read RPC ids if necessary
      readRpcIds(in, logVersion);
    }

    @Override
    public String toString() {
      StringBuilder builder = new StringBuilder();
      builder.append("RenameOldOp [length=");
      builder.append(length);
      builder.append(", src=");
      builder.append(src);
      builder.append(", dst=");
      builder.append(dst);
      builder.append(", timestamp=");
      builder.append(timestamp);
      appendRpcIdsToString(builder, rpcClientId, rpcCallId);
      builder.append(", opCode=");
      builder.append(opCode);
      builder.append(", txid=");
      builder.append(txid);
      builder.append("]");
      return builder.toString();
    }
    
    @Override
    protected void toXml(ContentHandler contentHandler) throws SAXException {
      XMLUtils.addSaxString(contentHandler, "LENGTH",
          Integer.valueOf(length).toString());
      XMLUtils.addSaxString(contentHandler, "SRC", src);
      XMLUtils.addSaxString(contentHandler, "DST", dst);
      XMLUtils.addSaxString(contentHandler, "TIMESTAMP",
          Long.valueOf(timestamp).toString());
      appendRpcIdsToXml(contentHandler, rpcClientId, rpcCallId);
    }
    
    @Override 
    void fromXml(Stanza st) throws InvalidXmlException {
      this.length = Integer.valueOf(st.getValue("LENGTH"));
      this.src = st.getValue("SRC");
      this.dst = st.getValue("DST");
      this.timestamp = Long.valueOf(st.getValue("TIMESTAMP"));
      
      readRpcIdsFromXml(st);
    }
  }

  /** {@literal @AtMostOnce} for {@link ClientProtocol#delete} */
  static class DeleteOp extends FSEditLogOp {
    int length;
    String path;
    long timestamp;

    private DeleteOp() {
      super(OP_DELETE);
    }

    static DeleteOp getInstance(OpInstanceCache cache) {
      return (DeleteOp)cache.get(OP_DELETE);
    }

    DeleteOp setPath(String path) {
      this.path = path;
      return this;
    }

    DeleteOp setTimestamp(long timestamp) {
      this.timestamp = timestamp;
      return this;
    }

    @Override
    public 
    void writeFields(DataOutputStream out) throws IOException {
      FSImageSerialization.writeString(path, out);
      FSImageSerialization.writeLong(timestamp, out);
      writeRpcIds(rpcClientId, rpcCallId, out);
    }

    @Override
    void readFields(DataInputStream in, int logVersion)
        throws IOException {
      if (!LayoutVersion.supports(Feature.EDITLOG_OP_OPTIMIZATION, logVersion)) {
        this.length = in.readInt();
        if (this.length != 2) {
          throw new IOException("Incorrect data format. " + "delete operation.");
        }
      }
      this.path = FSImageSerialization.readString(in);
      if (LayoutVersion.supports(Feature.EDITLOG_OP_OPTIMIZATION, logVersion)) {
        this.timestamp = FSImageSerialization.readLong(in);
      } else {
        this.timestamp = readLong(in);
      }
      // read RPC ids if necessary
      readRpcIds(in, logVersion);
    }

    @Override
    public String toString() {
      StringBuilder builder = new StringBuilder();
      builder.append("DeleteOp [length=");
      builder.append(length);
      builder.append(", path=");
      builder.append(path);
      builder.append(", timestamp=");
      builder.append(timestamp);
      appendRpcIdsToString(builder, rpcClientId, rpcCallId);
      builder.append(", opCode=");
      builder.append(opCode);
      builder.append(", txid=");
      builder.append(txid);
      builder.append("]");
      return builder.toString();
    }
    
    @Override
    protected void toXml(ContentHandler contentHandler) throws SAXException {
      XMLUtils.addSaxString(contentHandler, "LENGTH",
          Integer.valueOf(length).toString());
      XMLUtils.addSaxString(contentHandler, "PATH", path);
      XMLUtils.addSaxString(contentHandler, "TIMESTAMP",
          Long.valueOf(timestamp).toString());
      appendRpcIdsToXml(contentHandler, rpcClientId, rpcCallId);
    }
    
    @Override void fromXml(Stanza st) throws InvalidXmlException {
      this.length = Integer.valueOf(st.getValue("LENGTH"));
      this.path = st.getValue("PATH");
      this.timestamp = Long.valueOf(st.getValue("TIMESTAMP"));
      
      readRpcIdsFromXml(st);
    }
  }

  /** {@literal @Idempotent} for {@link ClientProtocol#mkdirs} */
  static class MkdirOp extends FSEditLogOp {
    int length;
    long inodeId;
    String path;
    long timestamp;
    PermissionStatus permissions;

    private MkdirOp() {
      super(OP_MKDIR);
    }
    
    static MkdirOp getInstance(OpInstanceCache cache) {
      return (MkdirOp)cache.get(OP_MKDIR);
    }

    MkdirOp setInodeId(long inodeId) {
      this.inodeId = inodeId;
      return this;
    }
    
    MkdirOp setPath(String path) {
      this.path = path;
      return this;
    }

    MkdirOp setTimestamp(long timestamp) {
      this.timestamp = timestamp;
      return this;
    }

    MkdirOp setPermissionStatus(PermissionStatus permissions) {
      this.permissions = permissions;
      return this;
    }

    @Override
    public 
    void writeFields(DataOutputStream out) throws IOException {
      FSImageSerialization.writeLong(inodeId, out);
      FSImageSerialization.writeString(path, out);
      FSImageSerialization.writeLong(timestamp, out); // mtime
      FSImageSerialization.writeLong(timestamp, out); // atime, unused at this
      permissions.write(out);
    }
    
    @Override
    void readFields(DataInputStream in, int logVersion) throws IOException {
      if (!LayoutVersion.supports(Feature.EDITLOG_OP_OPTIMIZATION, logVersion)) {
        this.length = in.readInt();
      }
      if (-17 < logVersion && length != 2 ||
          logVersion <= -17 && length != 3
          && !LayoutVersion.supports(Feature.EDITLOG_OP_OPTIMIZATION, logVersion)) {
        throw new IOException("Incorrect data format. Mkdir operation.");
      }
      if (LayoutVersion.supports(Feature.ADD_INODE_ID, logVersion)) {
        this.inodeId = FSImageSerialization.readLong(in);
      } else {
        // This id should be updated when this editLogOp is applied
        this.inodeId = INodeId.GRANDFATHER_INODE_ID;
      }
      this.path = FSImageSerialization.readString(in);
      if (LayoutVersion.supports(Feature.EDITLOG_OP_OPTIMIZATION, logVersion)) {
        this.timestamp = FSImageSerialization.readLong(in);
      } else {
        this.timestamp = readLong(in);
      }

      // The disk format stores atimes for directories as well.
      // However, currently this is not being updated/used because of
      // performance reasons.
      if (LayoutVersion.supports(Feature.FILE_ACCESS_TIME, logVersion)) {
        if (LayoutVersion.supports(Feature.EDITLOG_OP_OPTIMIZATION, logVersion)) {
          FSImageSerialization.readLong(in);
        } else {
          readLong(in);
        }
      }

      this.permissions = PermissionStatus.read(in);
    }

    @Override
    public String toString() {
      StringBuilder builder = new StringBuilder();
      builder.append("MkdirOp [length=");
      builder.append(length);
      builder.append(", inodeId=");
      builder.append(inodeId);
      builder.append(", path=");
      builder.append(path);
      builder.append(", timestamp=");
      builder.append(timestamp);
      builder.append(", permissions=");
      builder.append(permissions);
      builder.append(", opCode=");
      builder.append(opCode);
      builder.append(", txid=");
      builder.append(txid);
      builder.append("]");
      return builder.toString();
    }

    @Override
    protected void toXml(ContentHandler contentHandler) throws SAXException {
      XMLUtils.addSaxString(contentHandler, "LENGTH",
          Integer.valueOf(length).toString());
      XMLUtils.addSaxString(contentHandler, "INODEID",
          Long.valueOf(inodeId).toString());
      XMLUtils.addSaxString(contentHandler, "PATH", path);
      XMLUtils.addSaxString(contentHandler, "TIMESTAMP",
          Long.valueOf(timestamp).toString());
      FSEditLogOp.permissionStatusToXml(contentHandler, permissions);
    }
    
    @Override void fromXml(Stanza st) throws InvalidXmlException {
      this.length = Integer.valueOf(st.getValue("LENGTH"));
      this.inodeId = Long.valueOf(st.getValue("INODEID"));
      this.path = st.getValue("PATH");
      this.timestamp = Long.valueOf(st.getValue("TIMESTAMP"));
      this.permissions = permissionStatusFromXml(st);
    }
  }

  /**
   * The corresponding operations are either {@literal @Idempotent} (
   * {@link ClientProtocol#updateBlockForPipeline},
   * {@link ClientProtocol#recoverLease}, {@link ClientProtocol#addBlock}) or
   * already bound with other editlog op which records rpc ids (
   * {@link ClientProtocol#startFile}). Thus no need to record rpc ids here.
   */
  static class SetGenstampV1Op extends FSEditLogOp {
    long genStampV1;

    private SetGenstampV1Op() {
      super(OP_SET_GENSTAMP_V1);
    }

    static SetGenstampV1Op getInstance(OpInstanceCache cache) {
      return (SetGenstampV1Op)cache.get(OP_SET_GENSTAMP_V1);
    }

    SetGenstampV1Op setGenerationStamp(long genStamp) {
      this.genStampV1 = genStamp;
      return this;
    }

    @Override
    public
    void writeFields(DataOutputStream out) throws IOException {
      FSImageSerialization.writeLong(genStampV1, out);
    }

    @Override
    void readFields(DataInputStream in, int logVersion)
        throws IOException {
      this.genStampV1 = FSImageSerialization.readLong(in);
    }

    @Override
    public String toString() {
      StringBuilder builder = new StringBuilder();
      builder.append("SetGenstampOp [GenStamp=");
      builder.append(genStampV1);
      builder.append(", opCode=");
      builder.append(opCode);
      builder.append(", txid=");
      builder.append(txid);
      builder.append("]");
      return builder.toString();
    }

    @Override
    protected void toXml(ContentHandler contentHandler) throws SAXException {
      XMLUtils.addSaxString(contentHandler, "GENSTAMP",
                            Long.valueOf(genStampV1).toString());
    }

<<<<<<< HEAD
    @Override void fromXml(Stanza st) throws InvalidXmlException {
      this.genStampV1 = Long.valueOf(st.getValue("GENSTAMP"));
    }
  }

  /** Similar with {@link SetGenstampV1Op} */
  static class SetGenstampV2Op extends FSEditLogOp {
    long genStampV2;

    private SetGenstampV2Op() {
      super(OP_SET_GENSTAMP_V2);
    }

    static SetGenstampV2Op getInstance(OpInstanceCache cache) {
      return (SetGenstampV2Op)cache.get(OP_SET_GENSTAMP_V2);
    }

    SetGenstampV2Op setGenerationStamp(long genStamp) {
      this.genStampV2 = genStamp;
      return this;
    }

    @Override
    public
    void writeFields(DataOutputStream out) throws IOException {
      FSImageSerialization.writeLong(genStampV2, out);
    }

    @Override
    void readFields(DataInputStream in, int logVersion)
        throws IOException {
      this.genStampV2 = FSImageSerialization.readLong(in);
    }

    @Override
    public String toString() {
      StringBuilder builder = new StringBuilder();
      builder.append("SetGenstampV2Op [GenStampV2=");
      builder.append(genStampV2);
      builder.append(", opCode=");
      builder.append(opCode);
      builder.append(", txid=");
      builder.append(txid);
      builder.append("]");
      return builder.toString();
    }

    @Override
    protected void toXml(ContentHandler contentHandler) throws SAXException {
      XMLUtils.addSaxString(contentHandler, "GENSTAMPV2",
                            Long.valueOf(genStampV2).toString());
    }

    @Override void fromXml(Stanza st) throws InvalidXmlException {
      this.genStampV2 = Long.valueOf(st.getValue("GENSTAMPV2"));
    }
  }

  /** {@literal @Idempotent} for {@link ClientProtocol#addBlock} */
  static class AllocateBlockIdOp extends FSEditLogOp {
    long blockId;

    private AllocateBlockIdOp() {
      super(OP_ALLOCATE_BLOCK_ID);
    }

    static AllocateBlockIdOp getInstance(OpInstanceCache cache) {
      return (AllocateBlockIdOp)cache.get(OP_ALLOCATE_BLOCK_ID);
    }

    AllocateBlockIdOp setBlockId(long blockId) {
      this.blockId = blockId;
      return this;
    }

    @Override
    public
    void writeFields(DataOutputStream out) throws IOException {
      FSImageSerialization.writeLong(blockId, out);
    }

    @Override
    void readFields(DataInputStream in, int logVersion)
        throws IOException {
      this.blockId = FSImageSerialization.readLong(in);
    }

    @Override
    public String toString() {
      StringBuilder builder = new StringBuilder();
      builder.append("AllocateBlockIdOp [blockId=");
      builder.append(blockId);
      builder.append(", opCode=");
      builder.append(opCode);
      builder.append(", txid=");
      builder.append(txid);
      builder.append("]");
      return builder.toString();
    }

    @Override
    protected void toXml(ContentHandler contentHandler) throws SAXException {
      XMLUtils.addSaxString(contentHandler, "BLOCK_ID",
                            Long.valueOf(blockId).toString());
    }

    @Override void fromXml(Stanza st) throws InvalidXmlException {
      this.blockId = Long.valueOf(st.getValue("BLOCK_ID"));
    }
  }

=======
    @Override void fromXml(Stanza st) throws InvalidXmlException {
      this.genStampV1 = Long.valueOf(st.getValue("GENSTAMP"));
    }
  }

  /** Similar with {@link SetGenstampV1Op} */
  static class SetGenstampV2Op extends FSEditLogOp {
    long genStampV2;

    private SetGenstampV2Op() {
      super(OP_SET_GENSTAMP_V2);
    }

    static SetGenstampV2Op getInstance(OpInstanceCache cache) {
      return (SetGenstampV2Op)cache.get(OP_SET_GENSTAMP_V2);
    }

    SetGenstampV2Op setGenerationStamp(long genStamp) {
      this.genStampV2 = genStamp;
      return this;
    }

    @Override
    public
    void writeFields(DataOutputStream out) throws IOException {
      FSImageSerialization.writeLong(genStampV2, out);
    }

    @Override
    void readFields(DataInputStream in, int logVersion)
        throws IOException {
      this.genStampV2 = FSImageSerialization.readLong(in);
    }

    @Override
    public String toString() {
      StringBuilder builder = new StringBuilder();
      builder.append("SetGenstampV2Op [GenStampV2=");
      builder.append(genStampV2);
      builder.append(", opCode=");
      builder.append(opCode);
      builder.append(", txid=");
      builder.append(txid);
      builder.append("]");
      return builder.toString();
    }

    @Override
    protected void toXml(ContentHandler contentHandler) throws SAXException {
      XMLUtils.addSaxString(contentHandler, "GENSTAMPV2",
                            Long.valueOf(genStampV2).toString());
    }

    @Override void fromXml(Stanza st) throws InvalidXmlException {
      this.genStampV2 = Long.valueOf(st.getValue("GENSTAMPV2"));
    }
  }

  /** {@literal @Idempotent} for {@link ClientProtocol#addBlock} */
  static class AllocateBlockIdOp extends FSEditLogOp {
    long blockId;

    private AllocateBlockIdOp() {
      super(OP_ALLOCATE_BLOCK_ID);
    }

    static AllocateBlockIdOp getInstance(OpInstanceCache cache) {
      return (AllocateBlockIdOp)cache.get(OP_ALLOCATE_BLOCK_ID);
    }

    AllocateBlockIdOp setBlockId(long blockId) {
      this.blockId = blockId;
      return this;
    }

    @Override
    public
    void writeFields(DataOutputStream out) throws IOException {
      FSImageSerialization.writeLong(blockId, out);
    }

    @Override
    void readFields(DataInputStream in, int logVersion)
        throws IOException {
      this.blockId = FSImageSerialization.readLong(in);
    }

    @Override
    public String toString() {
      StringBuilder builder = new StringBuilder();
      builder.append("AllocateBlockIdOp [blockId=");
      builder.append(blockId);
      builder.append(", opCode=");
      builder.append(opCode);
      builder.append(", txid=");
      builder.append(txid);
      builder.append("]");
      return builder.toString();
    }

    @Override
    protected void toXml(ContentHandler contentHandler) throws SAXException {
      XMLUtils.addSaxString(contentHandler, "BLOCK_ID",
                            Long.valueOf(blockId).toString());
    }

    @Override void fromXml(Stanza st) throws InvalidXmlException {
      this.blockId = Long.valueOf(st.getValue("BLOCK_ID"));
    }
  }

>>>>>>> 6266273c
  /** {@literal @Idempotent} for {@link ClientProtocol#setPermission} */
  static class SetPermissionsOp extends FSEditLogOp {
    String src;
    FsPermission permissions;

    private SetPermissionsOp() {
      super(OP_SET_PERMISSIONS);
    }

    static SetPermissionsOp getInstance(OpInstanceCache cache) {
      return (SetPermissionsOp)cache.get(OP_SET_PERMISSIONS);
    }

    SetPermissionsOp setSource(String src) {
      this.src = src;
      return this;
    }

    SetPermissionsOp setPermissions(FsPermission permissions) {
      this.permissions = permissions;
      return this;
    }

    @Override
    public 
    void writeFields(DataOutputStream out) throws IOException {
      FSImageSerialization.writeString(src, out);
      permissions.write(out);
     }
 
    @Override
    void readFields(DataInputStream in, int logVersion)
        throws IOException {
      this.src = FSImageSerialization.readString(in);
      this.permissions = FsPermission.read(in);
    }

    @Override
    public String toString() {
      StringBuilder builder = new StringBuilder();
      builder.append("SetPermissionsOp [src=");
      builder.append(src);
      builder.append(", permissions=");
      builder.append(permissions);
      builder.append(", opCode=");
      builder.append(opCode);
      builder.append(", txid=");
      builder.append(txid);
      builder.append("]");
      return builder.toString();
    }
    
    @Override
    protected void toXml(ContentHandler contentHandler) throws SAXException {
      XMLUtils.addSaxString(contentHandler, "SRC", src);
      XMLUtils.addSaxString(contentHandler, "MODE",
          Short.valueOf(permissions.toShort()).toString());
    }
    
    @Override void fromXml(Stanza st) throws InvalidXmlException {
      this.src = st.getValue("SRC");
      this.permissions = new FsPermission(
          Short.valueOf(st.getValue("MODE")));
    }
  }

  /** {@literal @Idempotent} for {@link ClientProtocol#setOwner} */
  static class SetOwnerOp extends FSEditLogOp {
    String src;
    String username;
    String groupname;

    private SetOwnerOp() {
      super(OP_SET_OWNER);
    }

    static SetOwnerOp getInstance(OpInstanceCache cache) {
      return (SetOwnerOp)cache.get(OP_SET_OWNER);
    }

    SetOwnerOp setSource(String src) {
      this.src = src;
      return this;
    }

    SetOwnerOp setUser(String username) {
      this.username = username;
      return this;
    }

    SetOwnerOp setGroup(String groupname) {
      this.groupname = groupname;
      return this;
    }

    @Override
    public 
    void writeFields(DataOutputStream out) throws IOException {
      FSImageSerialization.writeString(src, out);
      FSImageSerialization.writeString(username == null ? "" : username, out);
      FSImageSerialization.writeString(groupname == null ? "" : groupname, out);
    }

    @Override
    void readFields(DataInputStream in, int logVersion)
        throws IOException {
      this.src = FSImageSerialization.readString(in);
      this.username = FSImageSerialization.readString_EmptyAsNull(in);
      this.groupname = FSImageSerialization.readString_EmptyAsNull(in);
    }

    @Override
    public String toString() {
      StringBuilder builder = new StringBuilder();
      builder.append("SetOwnerOp [src=");
      builder.append(src);
      builder.append(", username=");
      builder.append(username);
      builder.append(", groupname=");
      builder.append(groupname);
      builder.append(", opCode=");
      builder.append(opCode);
      builder.append(", txid=");
      builder.append(txid);
      builder.append("]");
      return builder.toString();
    }
    
    @Override
    protected void toXml(ContentHandler contentHandler) throws SAXException {
      XMLUtils.addSaxString(contentHandler, "SRC", src);
      if (username != null) {
        XMLUtils.addSaxString(contentHandler, "USERNAME", username);
      }
      if (groupname != null) {
        XMLUtils.addSaxString(contentHandler, "GROUPNAME", groupname);
      }
    }
    
    @Override void fromXml(Stanza st) throws InvalidXmlException {
      this.src = st.getValue("SRC");
      this.username = (st.hasChildren("USERNAME")) ? 
          st.getValue("USERNAME") : null;
      this.groupname = (st.hasChildren("GROUPNAME")) ? 
          st.getValue("GROUPNAME") : null;
    }
  }
  
  static class SetNSQuotaOp extends FSEditLogOp {
    String src;
    long nsQuota;

    private SetNSQuotaOp() {
      super(OP_SET_NS_QUOTA);
    }

    static SetNSQuotaOp getInstance(OpInstanceCache cache) {
      return (SetNSQuotaOp)cache.get(OP_SET_NS_QUOTA);
    }

    @Override
    public 
    void writeFields(DataOutputStream out) throws IOException {
      throw new IOException("Deprecated");      
    }

    @Override
    void readFields(DataInputStream in, int logVersion)
        throws IOException {
      this.src = FSImageSerialization.readString(in);
      this.nsQuota = FSImageSerialization.readLong(in);
    }

    @Override
    public String toString() {
      StringBuilder builder = new StringBuilder();
      builder.append("SetNSQuotaOp [src=");
      builder.append(src);
      builder.append(", nsQuota=");
      builder.append(nsQuota);
      builder.append(", opCode=");
      builder.append(opCode);
      builder.append(", txid=");
      builder.append(txid);
      builder.append("]");
      return builder.toString();
    }
    
    @Override
    protected void toXml(ContentHandler contentHandler) throws SAXException {
      XMLUtils.addSaxString(contentHandler, "SRC", src);
      XMLUtils.addSaxString(contentHandler, "NSQUOTA",
          Long.valueOf(nsQuota).toString());
    }
    
    @Override void fromXml(Stanza st) throws InvalidXmlException {
      this.src = st.getValue("SRC");
      this.nsQuota = Long.valueOf(st.getValue("NSQUOTA"));
    }
  }

  static class ClearNSQuotaOp extends FSEditLogOp {
    String src;

    private ClearNSQuotaOp() {
      super(OP_CLEAR_NS_QUOTA);
    }

    static ClearNSQuotaOp getInstance(OpInstanceCache cache) {
      return (ClearNSQuotaOp)cache.get(OP_CLEAR_NS_QUOTA);
    }

    @Override
    public 
    void writeFields(DataOutputStream out) throws IOException {
      throw new IOException("Deprecated");      
    }

    @Override
    void readFields(DataInputStream in, int logVersion)
        throws IOException {
      this.src = FSImageSerialization.readString(in);
    }

    @Override
    public String toString() {
      StringBuilder builder = new StringBuilder();
      builder.append("ClearNSQuotaOp [src=");
      builder.append(src);
      builder.append(", opCode=");
      builder.append(opCode);
      builder.append(", txid=");
      builder.append(txid);
      builder.append("]");
      return builder.toString();
    }
    
    @Override
    protected void toXml(ContentHandler contentHandler) throws SAXException {
      XMLUtils.addSaxString(contentHandler, "SRC", src);
    }
    
    @Override void fromXml(Stanza st) throws InvalidXmlException {
      this.src = st.getValue("SRC");
    }
  }

  /** {@literal @Idempotent} for {@link ClientProtocol#setQuota} */
  static class SetQuotaOp extends FSEditLogOp {
    String src;
    long nsQuota;
    long dsQuota;

    private SetQuotaOp() {
      super(OP_SET_QUOTA);
    }

    static SetQuotaOp getInstance(OpInstanceCache cache) {
      return (SetQuotaOp)cache.get(OP_SET_QUOTA);
    }

    SetQuotaOp setSource(String src) {
      this.src = src;
      return this;
    }

    SetQuotaOp setNSQuota(long nsQuota) {
      this.nsQuota = nsQuota;
      return this;
    }

    SetQuotaOp setDSQuota(long dsQuota) {
      this.dsQuota = dsQuota;
      return this;
    }

    @Override
    public 
    void writeFields(DataOutputStream out) throws IOException {
      FSImageSerialization.writeString(src, out);
      FSImageSerialization.writeLong(nsQuota, out);
      FSImageSerialization.writeLong(dsQuota, out);
    }

    @Override
    void readFields(DataInputStream in, int logVersion)
        throws IOException {
      this.src = FSImageSerialization.readString(in);
      this.nsQuota = FSImageSerialization.readLong(in);
      this.dsQuota = FSImageSerialization.readLong(in);
    }

    @Override
    public String toString() {
      StringBuilder builder = new StringBuilder();
      builder.append("SetQuotaOp [src=");
      builder.append(src);
      builder.append(", nsQuota=");
      builder.append(nsQuota);
      builder.append(", dsQuota=");
      builder.append(dsQuota);
      builder.append(", opCode=");
      builder.append(opCode);
      builder.append(", txid=");
      builder.append(txid);
      builder.append("]");
      return builder.toString();
    }
    
    @Override
    protected void toXml(ContentHandler contentHandler) throws SAXException {
      XMLUtils.addSaxString(contentHandler, "SRC", src);
      XMLUtils.addSaxString(contentHandler, "NSQUOTA",
          Long.valueOf(nsQuota).toString());
      XMLUtils.addSaxString(contentHandler, "DSQUOTA",
          Long.valueOf(dsQuota).toString());
    }
    
    @Override void fromXml(Stanza st) throws InvalidXmlException {
      this.src = st.getValue("SRC");
      this.nsQuota = Long.valueOf(st.getValue("NSQUOTA"));
      this.dsQuota = Long.valueOf(st.getValue("DSQUOTA"));
    }
  }

  /** {@literal @Idempotent} for {@link ClientProtocol#setTimes} */
  static class TimesOp extends FSEditLogOp {
    int length;
    String path;
    long mtime;
    long atime;

    private TimesOp() {
      super(OP_TIMES);
    }

    static TimesOp getInstance(OpInstanceCache cache) {
      return (TimesOp)cache.get(OP_TIMES);
    }

    TimesOp setPath(String path) {
      this.path = path;
      return this;
    }

    TimesOp setModificationTime(long mtime) {
      this.mtime = mtime;
      return this;
    }

    TimesOp setAccessTime(long atime) {
      this.atime = atime;
      return this;
    }

    @Override
    public 
    void writeFields(DataOutputStream out) throws IOException {
      FSImageSerialization.writeString(path, out);
      FSImageSerialization.writeLong(mtime, out);
      FSImageSerialization.writeLong(atime, out);
    }

    @Override
    void readFields(DataInputStream in, int logVersion)
        throws IOException {
      if (!LayoutVersion.supports(Feature.EDITLOG_OP_OPTIMIZATION, logVersion)) {
        this.length = in.readInt();
        if (length != 3) {
          throw new IOException("Incorrect data format. " + "times operation.");
        }
      }
      this.path = FSImageSerialization.readString(in);

      if (LayoutVersion.supports(Feature.EDITLOG_OP_OPTIMIZATION, logVersion)) {
        this.mtime = FSImageSerialization.readLong(in);
        this.atime = FSImageSerialization.readLong(in);
      } else {
        this.mtime = readLong(in);
        this.atime = readLong(in);
      }
    }

    @Override
    public String toString() {
      StringBuilder builder = new StringBuilder();
      builder.append("TimesOp [length=");
      builder.append(length);
      builder.append(", path=");
      builder.append(path);
      builder.append(", mtime=");
      builder.append(mtime);
      builder.append(", atime=");
      builder.append(atime);
      builder.append(", opCode=");
      builder.append(opCode);
      builder.append(", txid=");
      builder.append(txid);
      builder.append("]");
      return builder.toString();
    }
    
    @Override
    protected void toXml(ContentHandler contentHandler) throws SAXException {
      XMLUtils.addSaxString(contentHandler, "LENGTH",
          Integer.valueOf(length).toString());
      XMLUtils.addSaxString(contentHandler, "PATH", path);
      XMLUtils.addSaxString(contentHandler, "MTIME",
          Long.valueOf(mtime).toString());
      XMLUtils.addSaxString(contentHandler, "ATIME",
          Long.valueOf(atime).toString());
    }
    
    @Override void fromXml(Stanza st) throws InvalidXmlException {
      this.length = Integer.valueOf(st.getValue("LENGTH"));
      this.path = st.getValue("PATH");
      this.mtime = Long.valueOf(st.getValue("MTIME"));
      this.atime = Long.valueOf(st.getValue("ATIME"));
    }
  }

  /** {@literal @AtMostOnce} for {@link ClientProtocol#createSymlink} */
  static class SymlinkOp extends FSEditLogOp {
    int length;
    long inodeId;
    String path;
    String value;
    long mtime;
    long atime;
    PermissionStatus permissionStatus;

    private SymlinkOp() {
      super(OP_SYMLINK);
    }

    static SymlinkOp getInstance(OpInstanceCache cache) {
      return (SymlinkOp)cache.get(OP_SYMLINK);
    }

    SymlinkOp setId(long inodeId) {
      this.inodeId = inodeId;
      return this;
    }
    
    SymlinkOp setPath(String path) {
      this.path = path;
      return this;
    }

    SymlinkOp setValue(String value) {
      this.value = value;
      return this;
    }

    SymlinkOp setModificationTime(long mtime) {
      this.mtime = mtime;
      return this;
    }

    SymlinkOp setAccessTime(long atime) {
      this.atime = atime;
      return this;
    }

    SymlinkOp setPermissionStatus(PermissionStatus permissionStatus) {
      this.permissionStatus = permissionStatus;
      return this;
    }

    @Override
    public void writeFields(DataOutputStream out) throws IOException {
      FSImageSerialization.writeLong(inodeId, out);      
      FSImageSerialization.writeString(path, out);
      FSImageSerialization.writeString(value, out);
      FSImageSerialization.writeLong(mtime, out);
      FSImageSerialization.writeLong(atime, out);
      permissionStatus.write(out);
      writeRpcIds(rpcClientId, rpcCallId, out);
    }

    @Override
    void readFields(DataInputStream in, int logVersion)
        throws IOException {
      if (!LayoutVersion.supports(Feature.EDITLOG_OP_OPTIMIZATION, logVersion)) {
        this.length = in.readInt();
        if (this.length != 4) {
          throw new IOException("Incorrect data format. "
              + "symlink operation.");
        }
      }
      if (LayoutVersion.supports(Feature.ADD_INODE_ID, logVersion)) {
        this.inodeId = FSImageSerialization.readLong(in);
      } else {
        // This id should be updated when the editLogOp is applied
        this.inodeId = INodeId.GRANDFATHER_INODE_ID;
      }
      this.path = FSImageSerialization.readString(in);
      this.value = FSImageSerialization.readString(in);

      if (LayoutVersion.supports(Feature.EDITLOG_OP_OPTIMIZATION, logVersion)) {
        this.mtime = FSImageSerialization.readLong(in);
        this.atime = FSImageSerialization.readLong(in);
      } else {
        this.mtime = readLong(in);
        this.atime = readLong(in);
      }
      this.permissionStatus = PermissionStatus.read(in);
      
      // read RPC ids if necessary
      readRpcIds(in, logVersion);
    }

    @Override
    public String toString() {
      StringBuilder builder = new StringBuilder();
      builder.append("SymlinkOp [length=");
      builder.append(length);
      builder.append(", inodeId=");
      builder.append(inodeId);
      builder.append(", path=");
      builder.append(path);
      builder.append(", value=");
      builder.append(value);
      builder.append(", mtime=");
      builder.append(mtime);
      builder.append(", atime=");
      builder.append(atime);
      builder.append(", permissionStatus=");
      builder.append(permissionStatus);
      appendRpcIdsToString(builder, rpcClientId, rpcCallId);
      builder.append(", opCode=");
      builder.append(opCode);
      builder.append(", txid=");
      builder.append(txid);
      builder.append("]");
      return builder.toString();
    }
    
    @Override
    protected void toXml(ContentHandler contentHandler) throws SAXException {
      XMLUtils.addSaxString(contentHandler, "LENGTH",
          Integer.valueOf(length).toString());
      XMLUtils.addSaxString(contentHandler, "INODEID",
          Long.valueOf(inodeId).toString());
      XMLUtils.addSaxString(contentHandler, "PATH", path);
      XMLUtils.addSaxString(contentHandler, "VALUE", value);
      XMLUtils.addSaxString(contentHandler, "MTIME",
          Long.valueOf(mtime).toString());
      XMLUtils.addSaxString(contentHandler, "ATIME",
          Long.valueOf(atime).toString());
      FSEditLogOp.permissionStatusToXml(contentHandler, permissionStatus);
      appendRpcIdsToXml(contentHandler, rpcClientId, rpcCallId);
    }

    @Override 
    void fromXml(Stanza st) throws InvalidXmlException {
      this.length = Integer.valueOf(st.getValue("LENGTH"));
      this.inodeId = Long.valueOf(st.getValue("INODEID"));
      this.path = st.getValue("PATH");
      this.value = st.getValue("VALUE");
      this.mtime = Long.valueOf(st.getValue("MTIME"));
      this.atime = Long.valueOf(st.getValue("ATIME"));
<<<<<<< HEAD
      this.permissionStatus =
          permissionStatusFromXml(st.getChildren("PERMISSION_STATUS").get(0));
=======
      this.permissionStatus = permissionStatusFromXml(st);
>>>>>>> 6266273c
      
      readRpcIdsFromXml(st);
    }
  }

  /** {@literal @AtMostOnce} for {@link ClientProtocol#rename2} */
  static class RenameOp extends FSEditLogOp {
    int length;
    String src;
    String dst;
    long timestamp;
    Rename[] options;

    private RenameOp() {
      super(OP_RENAME);
    }

    static RenameOp getInstance(OpInstanceCache cache) {
      return (RenameOp)cache.get(OP_RENAME);
    }

    RenameOp setSource(String src) {
      this.src = src;
      return this;
    }

    RenameOp setDestination(String dst) {
      this.dst = dst;
      return this;
    }
    
    RenameOp setTimestamp(long timestamp) {
      this.timestamp = timestamp;
      return this;
    }
    
    RenameOp setOptions(Rename[] options) {
      this.options = options;
      return this;
    }

    @Override
    public 
    void writeFields(DataOutputStream out) throws IOException {
      FSImageSerialization.writeString(src, out);
      FSImageSerialization.writeString(dst, out);
      FSImageSerialization.writeLong(timestamp, out);
      toBytesWritable(options).write(out);
      writeRpcIds(rpcClientId, rpcCallId, out);
    }

    @Override
    void readFields(DataInputStream in, int logVersion)
        throws IOException {
      if (!LayoutVersion.supports(Feature.EDITLOG_OP_OPTIMIZATION, logVersion)) {
        this.length = in.readInt();
        if (this.length != 3) {
          throw new IOException("Incorrect data format. " + "Rename operation.");
        }
      }
      this.src = FSImageSerialization.readString(in);
      this.dst = FSImageSerialization.readString(in);

      if (LayoutVersion.supports(Feature.EDITLOG_OP_OPTIMIZATION, logVersion)) {
        this.timestamp = FSImageSerialization.readLong(in);
      } else {
        this.timestamp = readLong(in);
      }
      this.options = readRenameOptions(in);
      
      // read RPC ids if necessary
      readRpcIds(in, logVersion);
    }

    private static Rename[] readRenameOptions(DataInputStream in) throws IOException {
      BytesWritable writable = new BytesWritable();
      writable.readFields(in);

      byte[] bytes = writable.getBytes();
      Rename[] options = new Rename[bytes.length];

      for (int i = 0; i < bytes.length; i++) {
        options[i] = Rename.valueOf(bytes[i]);
      }
      return options;
    }

    static BytesWritable toBytesWritable(Rename... options) {
      byte[] bytes = new byte[options.length];
      for (int i = 0; i < options.length; i++) {
        bytes[i] = options[i].value();
      }
      return new BytesWritable(bytes);
    }

    @Override
    public String toString() {
      StringBuilder builder = new StringBuilder();
      builder.append("RenameOp [length=");
      builder.append(length);
      builder.append(", src=");
      builder.append(src);
      builder.append(", dst=");
      builder.append(dst);
      builder.append(", timestamp=");
      builder.append(timestamp);
      builder.append(", options=");
      builder.append(Arrays.toString(options));
      appendRpcIdsToString(builder, rpcClientId, rpcCallId);
      builder.append(", opCode=");
      builder.append(opCode);
      builder.append(", txid=");
      builder.append(txid);
      builder.append("]");
      return builder.toString();
    }
    
    @Override
    protected void toXml(ContentHandler contentHandler) throws SAXException {
      XMLUtils.addSaxString(contentHandler, "LENGTH",
          Integer.valueOf(length).toString());
      XMLUtils.addSaxString(contentHandler, "SRC", src);
      XMLUtils.addSaxString(contentHandler, "DST", dst);
      XMLUtils.addSaxString(contentHandler, "TIMESTAMP",
          Long.valueOf(timestamp).toString());
      StringBuilder bld = new StringBuilder();
      String prefix = "";
      for (Rename r : options) {
        bld.append(prefix).append(r.toString());
        prefix = "|";
      }
      XMLUtils.addSaxString(contentHandler, "OPTIONS", bld.toString());
      appendRpcIdsToXml(contentHandler, rpcClientId, rpcCallId);
    }
    
    @Override void fromXml(Stanza st) throws InvalidXmlException {
      this.length = Integer.valueOf(st.getValue("LENGTH"));
      this.src = st.getValue("SRC");
      this.dst = st.getValue("DST");
      this.timestamp = Long.valueOf(st.getValue("TIMESTAMP"));
      String opts = st.getValue("OPTIONS");
      String o[] = opts.split("\\|");
      this.options = new Rename[o.length];
      for (int i = 0; i < o.length; i++) {
        if (o[i].equals(""))
          continue;
        try {
          this.options[i] = Rename.valueOf(o[i]);
        } finally {
          if (this.options[i] == null) {
            System.err.println("error parsing Rename value: \"" + o[i] + "\"");
          }
        }
      }
      readRpcIdsFromXml(st);
    }
  }
 
  /**
   * {@literal @Idempotent} for {@link ClientProtocol#recoverLease}. In the
   * meanwhile, startFile and appendFile both have their own corresponding
   * editlog op.
   */
  static class ReassignLeaseOp extends FSEditLogOp {
    String leaseHolder;
    String path;
    String newHolder;

    private ReassignLeaseOp() {
      super(OP_REASSIGN_LEASE);
    }

    static ReassignLeaseOp getInstance(OpInstanceCache cache) {
      return (ReassignLeaseOp)cache.get(OP_REASSIGN_LEASE);
    }

    ReassignLeaseOp setLeaseHolder(String leaseHolder) {
      this.leaseHolder = leaseHolder;
      return this;
    }

    ReassignLeaseOp setPath(String path) {
      this.path = path;
      return this;
    }

    ReassignLeaseOp setNewHolder(String newHolder) {
      this.newHolder = newHolder;
      return this;
    }

    @Override
    public 
    void writeFields(DataOutputStream out) throws IOException {
      FSImageSerialization.writeString(leaseHolder, out);
      FSImageSerialization.writeString(path, out);
      FSImageSerialization.writeString(newHolder, out);
    }

    @Override
    void readFields(DataInputStream in, int logVersion)
        throws IOException {
      this.leaseHolder = FSImageSerialization.readString(in);
      this.path = FSImageSerialization.readString(in);
      this.newHolder = FSImageSerialization.readString(in);
    }

    @Override
    public String toString() {
      StringBuilder builder = new StringBuilder();
      builder.append("ReassignLeaseOp [leaseHolder=");
      builder.append(leaseHolder);
      builder.append(", path=");
      builder.append(path);
      builder.append(", newHolder=");
      builder.append(newHolder);
      builder.append(", opCode=");
      builder.append(opCode);
      builder.append(", txid=");
      builder.append(txid);
      builder.append("]");
      return builder.toString();
    }
    
    @Override
    protected void toXml(ContentHandler contentHandler) throws SAXException {
      XMLUtils.addSaxString(contentHandler, "LEASEHOLDER", leaseHolder);
      XMLUtils.addSaxString(contentHandler, "PATH", path);
      XMLUtils.addSaxString(contentHandler, "NEWHOLDER", newHolder);
    }
    
    @Override void fromXml(Stanza st) throws InvalidXmlException {
      this.leaseHolder = st.getValue("LEASEHOLDER");
      this.path = st.getValue("PATH");
      this.newHolder = st.getValue("NEWHOLDER");
    }
  }

  /** {@literal @Idempotent} for {@link ClientProtocol#getDelegationToken} */
  static class GetDelegationTokenOp extends FSEditLogOp {
    DelegationTokenIdentifier token;
    long expiryTime;

    private GetDelegationTokenOp() {
      super(OP_GET_DELEGATION_TOKEN);
    }

    static GetDelegationTokenOp getInstance(OpInstanceCache cache) {
      return (GetDelegationTokenOp)cache.get(OP_GET_DELEGATION_TOKEN);
    }

    GetDelegationTokenOp setDelegationTokenIdentifier(
        DelegationTokenIdentifier token) {
      this.token = token;
      return this;
    }

    GetDelegationTokenOp setExpiryTime(long expiryTime) {
      this.expiryTime = expiryTime;
      return this;
    }

    @Override
    public 
    void writeFields(DataOutputStream out) throws IOException {
      token.write(out);
      FSImageSerialization.writeLong(expiryTime, out);
    }

    @Override
    void readFields(DataInputStream in, int logVersion)
        throws IOException {
      this.token = new DelegationTokenIdentifier();
      this.token.readFields(in);
      if (LayoutVersion.supports(Feature.EDITLOG_OP_OPTIMIZATION, logVersion)) {
        this.expiryTime = FSImageSerialization.readLong(in);
      } else {
        this.expiryTime = readLong(in);
      }
    }

    @Override
    public String toString() {
      StringBuilder builder = new StringBuilder();
      builder.append("GetDelegationTokenOp [token=");
      builder.append(token);
      builder.append(", expiryTime=");
      builder.append(expiryTime);
      builder.append(", opCode=");
      builder.append(opCode);
      builder.append(", txid=");
      builder.append(txid);
      builder.append("]");
      return builder.toString();
    }
    
    @Override
    protected void toXml(ContentHandler contentHandler) throws SAXException {
      FSEditLogOp.delegationTokenToXml(contentHandler, token);
      XMLUtils.addSaxString(contentHandler, "EXPIRY_TIME",
          Long.valueOf(expiryTime).toString());
    }
    
    @Override void fromXml(Stanza st) throws InvalidXmlException {
      this.token = delegationTokenFromXml(st.getChildren(
          "DELEGATION_TOKEN_IDENTIFIER").get(0));
      this.expiryTime = Long.valueOf(st.getValue("EXPIRY_TIME"));
    }
  }

  /** {@literal @Idempotent} for {@link ClientProtocol#renewDelegationToken} */
  static class RenewDelegationTokenOp extends FSEditLogOp {
    DelegationTokenIdentifier token;
    long expiryTime;

    private RenewDelegationTokenOp() {
      super(OP_RENEW_DELEGATION_TOKEN);
    }

    static RenewDelegationTokenOp getInstance(OpInstanceCache cache) {
      return (RenewDelegationTokenOp)cache.get(OP_RENEW_DELEGATION_TOKEN);
    }

    RenewDelegationTokenOp setDelegationTokenIdentifier(
        DelegationTokenIdentifier token) {
      this.token = token;
      return this;
    }

    RenewDelegationTokenOp setExpiryTime(long expiryTime) {
      this.expiryTime = expiryTime;
      return this;
    }

    @Override
    public 
    void writeFields(DataOutputStream out) throws IOException {
      token.write(out);
      FSImageSerialization.writeLong(expiryTime, out);
    }

    @Override
    void readFields(DataInputStream in, int logVersion)
        throws IOException {
      this.token = new DelegationTokenIdentifier();
      this.token.readFields(in);
      if (LayoutVersion.supports(Feature.EDITLOG_OP_OPTIMIZATION, logVersion)) {
        this.expiryTime = FSImageSerialization.readLong(in);
      } else {
        this.expiryTime = readLong(in);
      }
    }

    @Override
    public String toString() {
      StringBuilder builder = new StringBuilder();
      builder.append("RenewDelegationTokenOp [token=");
      builder.append(token);
      builder.append(", expiryTime=");
      builder.append(expiryTime);
      builder.append(", opCode=");
      builder.append(opCode);
      builder.append(", txid=");
      builder.append(txid);
      builder.append("]");
      return builder.toString();
    }
    
    @Override
    protected void toXml(ContentHandler contentHandler) throws SAXException {
      FSEditLogOp.delegationTokenToXml(contentHandler, token);
      XMLUtils.addSaxString(contentHandler, "EXPIRY_TIME",
          Long.valueOf(expiryTime).toString());
    }
    
    @Override void fromXml(Stanza st) throws InvalidXmlException {
      this.token = delegationTokenFromXml(st.getChildren(
          "DELEGATION_TOKEN_IDENTIFIER").get(0));
      this.expiryTime = Long.valueOf(st.getValue("EXPIRY_TIME"));
    }
  }

  /** {@literal @Idempotent} for {@link ClientProtocol#cancelDelegationToken} */
  static class CancelDelegationTokenOp extends FSEditLogOp {
    DelegationTokenIdentifier token;

    private CancelDelegationTokenOp() {
      super(OP_CANCEL_DELEGATION_TOKEN);
    }

    static CancelDelegationTokenOp getInstance(OpInstanceCache cache) {
      return (CancelDelegationTokenOp)cache.get(OP_CANCEL_DELEGATION_TOKEN);
    }

    CancelDelegationTokenOp setDelegationTokenIdentifier(
        DelegationTokenIdentifier token) {
      this.token = token;
      return this;
    }

    @Override
    public 
    void writeFields(DataOutputStream out) throws IOException {
      token.write(out);
    }

    @Override
    void readFields(DataInputStream in, int logVersion)
        throws IOException {
      this.token = new DelegationTokenIdentifier();
      this.token.readFields(in);
    }

    @Override
    public String toString() {
      StringBuilder builder = new StringBuilder();
      builder.append("CancelDelegationTokenOp [token=");
      builder.append(token);
      builder.append(", opCode=");
      builder.append(opCode);
      builder.append(", txid=");
      builder.append(txid);
      builder.append("]");
      return builder.toString();
    }
    
    @Override
    protected void toXml(ContentHandler contentHandler) throws SAXException {
      FSEditLogOp.delegationTokenToXml(contentHandler, token);
    }
    
    @Override void fromXml(Stanza st) throws InvalidXmlException {
      this.token = delegationTokenFromXml(st.getChildren(
          "DELEGATION_TOKEN_IDENTIFIER").get(0));
    }
  }

  static class UpdateMasterKeyOp extends FSEditLogOp {
    DelegationKey key;

    private UpdateMasterKeyOp() {
      super(OP_UPDATE_MASTER_KEY);
    }

    static UpdateMasterKeyOp getInstance(OpInstanceCache cache) {
      return (UpdateMasterKeyOp)cache.get(OP_UPDATE_MASTER_KEY);
    }

    UpdateMasterKeyOp setDelegationKey(DelegationKey key) {
      this.key = key;
      return this;
    }
    
    @Override
    public 
    void writeFields(DataOutputStream out) throws IOException {
      key.write(out);
    }

    @Override
    void readFields(DataInputStream in, int logVersion)
        throws IOException {
      this.key = new DelegationKey();
      this.key.readFields(in);
    }

    @Override
    public String toString() {
      StringBuilder builder = new StringBuilder();
      builder.append("UpdateMasterKeyOp [key=");
      builder.append(key);
      builder.append(", opCode=");
      builder.append(opCode);
      builder.append(", txid=");
      builder.append(txid);
      builder.append("]");
      return builder.toString();
    }
    
    @Override
    protected void toXml(ContentHandler contentHandler) throws SAXException {
      FSEditLogOp.delegationKeyToXml(contentHandler, key);
    }
    
    @Override void fromXml(Stanza st) throws InvalidXmlException {
      this.key = delegationKeyFromXml(st.getChildren(
          "DELEGATION_KEY").get(0));
    }
  }
  
  static class LogSegmentOp extends FSEditLogOp {
    private LogSegmentOp(FSEditLogOpCodes code) {
      super(code);
      assert code == OP_START_LOG_SEGMENT ||
             code == OP_END_LOG_SEGMENT : "Bad op: " + code;
    }

    static LogSegmentOp getInstance(OpInstanceCache cache,
        FSEditLogOpCodes code) {
      return (LogSegmentOp)cache.get(code);
    }

    @Override
    public void readFields(DataInputStream in, int logVersion)
        throws IOException {
      // no data stored in these ops yet
    }

    @Override
    public
    void writeFields(DataOutputStream out) throws IOException {
      // no data stored
    }

    @Override
    public String toString() {
      StringBuilder builder = new StringBuilder();
      builder.append("LogSegmentOp [opCode=");
      builder.append(opCode);
      builder.append(", txid=");
      builder.append(txid);
      builder.append("]");
      return builder.toString();
    }

    @Override
    protected void toXml(ContentHandler contentHandler) throws SAXException {
      // no data stored
    }
    
    @Override void fromXml(Stanza st) throws InvalidXmlException {
      // do nothing
    }
  }

  static class InvalidOp extends FSEditLogOp {
    private InvalidOp() {
      super(OP_INVALID);
    }

    static InvalidOp getInstance(OpInstanceCache cache) {
      return (InvalidOp)cache.get(OP_INVALID);
    }

    @Override
    public 
    void writeFields(DataOutputStream out) throws IOException {
    }
    
    @Override
    void readFields(DataInputStream in, int logVersion)
        throws IOException {
      // nothing to read
    }

    @Override
    public String toString() {
      StringBuilder builder = new StringBuilder();
      builder.append("InvalidOp [opCode=");
      builder.append(opCode);
      builder.append(", txid=");
      builder.append(txid);
      builder.append("]");
      return builder.toString();
    }
    @Override
    protected void toXml(ContentHandler contentHandler) throws SAXException {
      // no data stored
    }
    
    @Override void fromXml(Stanza st) throws InvalidXmlException {
      // do nothing
    }
  }

  /**
   * Operation corresponding to creating a snapshot.
   * {@literal @AtMostOnce} for {@link ClientProtocol#createSnapshot}.
   */
  static class CreateSnapshotOp extends FSEditLogOp {
    String snapshotRoot;
    String snapshotName;
    
    public CreateSnapshotOp() {
      super(OP_CREATE_SNAPSHOT);
    }
    
    static CreateSnapshotOp getInstance(OpInstanceCache cache) {
      return (CreateSnapshotOp)cache.get(OP_CREATE_SNAPSHOT);
    }
    
    CreateSnapshotOp setSnapshotName(String snapName) {
      this.snapshotName = snapName;
      return this;
    }

    public CreateSnapshotOp setSnapshotRoot(String snapRoot) {
      snapshotRoot = snapRoot;
      return this;
    }
    
    @Override
    void readFields(DataInputStream in, int logVersion) throws IOException {
      snapshotRoot = FSImageSerialization.readString(in);
      snapshotName = FSImageSerialization.readString(in);
      
      // read RPC ids if necessary
      readRpcIds(in, logVersion);
    }

    @Override
    public void writeFields(DataOutputStream out) throws IOException {
      FSImageSerialization.writeString(snapshotRoot, out);
      FSImageSerialization.writeString(snapshotName, out);
      writeRpcIds(rpcClientId, rpcCallId, out);
    }

    @Override
    protected void toXml(ContentHandler contentHandler) throws SAXException {
      XMLUtils.addSaxString(contentHandler, "SNAPSHOTROOT", snapshotRoot);
      XMLUtils.addSaxString(contentHandler, "SNAPSHOTNAME", snapshotName);
      appendRpcIdsToXml(contentHandler, rpcClientId, rpcCallId);
    }

    @Override
    void fromXml(Stanza st) throws InvalidXmlException {
      snapshotRoot = st.getValue("SNAPSHOTROOT");
      snapshotName = st.getValue("SNAPSHOTNAME");
      
      readRpcIdsFromXml(st);
    }
    
    @Override
    public String toString() {
      StringBuilder builder = new StringBuilder();
      builder.append("CreateSnapshotOp [snapshotRoot=");
      builder.append(snapshotRoot);
      builder.append(", snapshotName=");
      builder.append(snapshotName);
      appendRpcIdsToString(builder, rpcClientId, rpcCallId);
      builder.append("]");
      return builder.toString();
    }
  }
  
  /**
   * Operation corresponding to delete a snapshot.
   * {@literal @AtMostOnce} for {@link ClientProtocol#deleteSnapshot}.
   */
  static class DeleteSnapshotOp extends FSEditLogOp {
    String snapshotRoot;
    String snapshotName;
    
    DeleteSnapshotOp() {
      super(OP_DELETE_SNAPSHOT);
    }
    
    static DeleteSnapshotOp getInstance(OpInstanceCache cache) {
      return (DeleteSnapshotOp)cache.get(OP_DELETE_SNAPSHOT);
    }
    
    DeleteSnapshotOp setSnapshotName(String snapName) {
      this.snapshotName = snapName;
      return this;
    }

    DeleteSnapshotOp setSnapshotRoot(String snapRoot) {
      snapshotRoot = snapRoot;
      return this;
    }
    
    @Override
    void readFields(DataInputStream in, int logVersion) throws IOException {
      snapshotRoot = FSImageSerialization.readString(in);
      snapshotName = FSImageSerialization.readString(in);
      
      // read RPC ids if necessary
      readRpcIds(in, logVersion);
    }

    @Override
    public void writeFields(DataOutputStream out) throws IOException {
      FSImageSerialization.writeString(snapshotRoot, out);
      FSImageSerialization.writeString(snapshotName, out);
      writeRpcIds(rpcClientId, rpcCallId, out);
    }

    @Override
    protected void toXml(ContentHandler contentHandler) throws SAXException {
      XMLUtils.addSaxString(contentHandler, "SNAPSHOTROOT", snapshotRoot);
      XMLUtils.addSaxString(contentHandler, "SNAPSHOTNAME", snapshotName);
      appendRpcIdsToXml(contentHandler, rpcClientId, rpcCallId);
    }

    @Override
    void fromXml(Stanza st) throws InvalidXmlException {
      snapshotRoot = st.getValue("SNAPSHOTROOT");
      snapshotName = st.getValue("SNAPSHOTNAME");
      
      readRpcIdsFromXml(st);
    }
    
    @Override
    public String toString() {
      StringBuilder builder = new StringBuilder();
      builder.append("DeleteSnapshotOp [snapshotRoot=");
      builder.append(snapshotRoot);
      builder.append(", snapshotName=");
      builder.append(snapshotName);
      appendRpcIdsToString(builder, rpcClientId, rpcCallId);
      builder.append("]");
      return builder.toString();
    }
  }
  
  /**
   * Operation corresponding to rename a snapshot.
   * {@literal @AtMostOnce} for {@link ClientProtocol#renameSnapshot}.
   */
  static class RenameSnapshotOp extends FSEditLogOp {
    String snapshotRoot;
    String snapshotOldName;
    String snapshotNewName;
    
    RenameSnapshotOp() {
      super(OP_RENAME_SNAPSHOT);
    }
    
    static RenameSnapshotOp getInstance(OpInstanceCache cache) {
      return (RenameSnapshotOp) cache.get(OP_RENAME_SNAPSHOT);
    }
    
    RenameSnapshotOp setSnapshotOldName(String snapshotOldName) {
      this.snapshotOldName = snapshotOldName;
      return this;
    }

    RenameSnapshotOp setSnapshotNewName(String snapshotNewName) {
      this.snapshotNewName = snapshotNewName;
      return this;
    }
    
    RenameSnapshotOp setSnapshotRoot(String snapshotRoot) {
      this.snapshotRoot = snapshotRoot;
      return this;
    }
    
    @Override
    void readFields(DataInputStream in, int logVersion) throws IOException {
      snapshotRoot = FSImageSerialization.readString(in);
      snapshotOldName = FSImageSerialization.readString(in);
      snapshotNewName = FSImageSerialization.readString(in);
      
      // read RPC ids if necessary
      readRpcIds(in, logVersion);
    }

    @Override
    public void writeFields(DataOutputStream out) throws IOException {
      FSImageSerialization.writeString(snapshotRoot, out);
      FSImageSerialization.writeString(snapshotOldName, out);
      FSImageSerialization.writeString(snapshotNewName, out);
      
      writeRpcIds(rpcClientId, rpcCallId, out);
    }

    @Override
    protected void toXml(ContentHandler contentHandler) throws SAXException {
      XMLUtils.addSaxString(contentHandler, "SNAPSHOTROOT", snapshotRoot);
      XMLUtils.addSaxString(contentHandler, "SNAPSHOTOLDNAME", snapshotOldName);
      XMLUtils.addSaxString(contentHandler, "SNAPSHOTNEWNAME", snapshotNewName);
      appendRpcIdsToXml(contentHandler, rpcClientId, rpcCallId);
    }

    @Override
    void fromXml(Stanza st) throws InvalidXmlException {
      snapshotRoot = st.getValue("SNAPSHOTROOT");
      snapshotOldName = st.getValue("SNAPSHOTOLDNAME");
      snapshotNewName = st.getValue("SNAPSHOTNEWNAME");
      
      readRpcIdsFromXml(st);
    }
    
    @Override
    public String toString() {
      StringBuilder builder = new StringBuilder();
      builder.append("RenameSnapshotOp [snapshotRoot=");
      builder.append(snapshotRoot);
      builder.append(", snapshotOldName=");
      builder.append(snapshotOldName);
      builder.append(", snapshotNewName=");
      builder.append(snapshotNewName);
      appendRpcIdsToString(builder, rpcClientId, rpcCallId);
      builder.append("]");
      return builder.toString();
    }
  }

  /**
   * Operation corresponding to allow creating snapshot on a directory
   */
  static class AllowSnapshotOp extends FSEditLogOp { // @Idempotent
    String snapshotRoot;

    public AllowSnapshotOp() {
      super(OP_ALLOW_SNAPSHOT);
    }

    public AllowSnapshotOp(String snapRoot) {
      super(OP_ALLOW_SNAPSHOT);
      snapshotRoot = snapRoot;
    }

    static AllowSnapshotOp getInstance(OpInstanceCache cache) {
      return (AllowSnapshotOp) cache.get(OP_ALLOW_SNAPSHOT);
    }

    public AllowSnapshotOp setSnapshotRoot(String snapRoot) {
      snapshotRoot = snapRoot;
      return this;
    }

    @Override
    void readFields(DataInputStream in, int logVersion) throws IOException {
      snapshotRoot = FSImageSerialization.readString(in);
    }

    @Override
    public void writeFields(DataOutputStream out) throws IOException {
      FSImageSerialization.writeString(snapshotRoot, out);
    }

    @Override
    protected void toXml(ContentHandler contentHandler) throws SAXException {
      XMLUtils.addSaxString(contentHandler, "SNAPSHOTROOT", snapshotRoot);
    }

    @Override
    void fromXml(Stanza st) throws InvalidXmlException {
      snapshotRoot = st.getValue("SNAPSHOTROOT");
    }

    @Override
    public String toString() {
      StringBuilder builder = new StringBuilder();
      builder.append("AllowSnapshotOp [snapshotRoot=");
      builder.append(snapshotRoot);
      builder.append("]");
      return builder.toString();
    }
  }

  /**
   * Operation corresponding to disallow creating snapshot on a directory
   */
  static class DisallowSnapshotOp extends FSEditLogOp { // @Idempotent
    String snapshotRoot;

    public DisallowSnapshotOp() {
      super(OP_DISALLOW_SNAPSHOT);
    }

    public DisallowSnapshotOp(String snapRoot) {
      super(OP_DISALLOW_SNAPSHOT);
      snapshotRoot = snapRoot;
    }

    static DisallowSnapshotOp getInstance(OpInstanceCache cache) {
      return (DisallowSnapshotOp) cache.get(OP_DISALLOW_SNAPSHOT);
    }

    public DisallowSnapshotOp setSnapshotRoot(String snapRoot) {
      snapshotRoot = snapRoot;
      return this;
    }

    @Override
    void readFields(DataInputStream in, int logVersion) throws IOException {
      snapshotRoot = FSImageSerialization.readString(in);
    }

    @Override
    public void writeFields(DataOutputStream out) throws IOException {
      FSImageSerialization.writeString(snapshotRoot, out);
    }

    @Override
    protected void toXml(ContentHandler contentHandler) throws SAXException {
      XMLUtils.addSaxString(contentHandler, "SNAPSHOTROOT", snapshotRoot);
    }

    @Override
    void fromXml(Stanza st) throws InvalidXmlException {
      snapshotRoot = st.getValue("SNAPSHOTROOT");
    }

    @Override
    public String toString() {
      StringBuilder builder = new StringBuilder();
      builder.append("DisallowSnapshotOp [snapshotRoot=");
      builder.append(snapshotRoot);
      builder.append("]");
      return builder.toString();
    }
  }

  /**
   * {@literal @AtMostOnce} for
   * {@link ClientProtocol#addCacheDirective}
   */
  static class AddCacheDirectiveInfoOp extends FSEditLogOp {
    CacheDirectiveInfo directive;

    public AddCacheDirectiveInfoOp() {
      super(OP_ADD_CACHE_DIRECTIVE);
    }

    static AddCacheDirectiveInfoOp getInstance(OpInstanceCache cache) {
      return (AddCacheDirectiveInfoOp) cache
          .get(OP_ADD_CACHE_DIRECTIVE);
    }

    public AddCacheDirectiveInfoOp setDirective(
        CacheDirectiveInfo directive) {
      this.directive = directive;
      assert(directive.getId() != null);
      assert(directive.getPath() != null);
      assert(directive.getReplication() != null);
      assert(directive.getPool() != null);
      assert(directive.getExpiration() != null);
      return this;
    }

    @Override
    void readFields(DataInputStream in, int logVersion) throws IOException {
      directive = FSImageSerialization.readCacheDirectiveInfo(in);
      readRpcIds(in, logVersion);
    }

    @Override
    public void writeFields(DataOutputStream out) throws IOException {
      FSImageSerialization.writeCacheDirectiveInfo(out, directive);
      writeRpcIds(rpcClientId, rpcCallId, out);
    }

    @Override
    protected void toXml(ContentHandler contentHandler) throws SAXException {
      FSImageSerialization.writeCacheDirectiveInfo(contentHandler, directive);
      appendRpcIdsToXml(contentHandler, rpcClientId, rpcCallId);
    }

    @Override
    void fromXml(Stanza st) throws InvalidXmlException {
      directive = FSImageSerialization.readCacheDirectiveInfo(st);
      readRpcIdsFromXml(st);
    }

    @Override
    public String toString() {
      StringBuilder builder = new StringBuilder();
      builder.append("AddCacheDirectiveInfo [");
      builder.append("id=" + directive.getId() + ",");
      builder.append("path=" + directive.getPath().toUri().getPath() + ",");
      builder.append("replication=" + directive.getReplication() + ",");
      builder.append("pool=" + directive.getPool() + ",");
      builder.append("expiration=" + directive.getExpiration().getMillis());
      appendRpcIdsToString(builder, rpcClientId, rpcCallId);
      builder.append("]");
      return builder.toString();
    }
  }

  /**
   * {@literal @AtMostOnce} for
   * {@link ClientProtocol#modifyCacheDirective}
   */
  static class ModifyCacheDirectiveInfoOp extends FSEditLogOp {
    CacheDirectiveInfo directive;

    public ModifyCacheDirectiveInfoOp() {
      super(OP_MODIFY_CACHE_DIRECTIVE);
    }

    static ModifyCacheDirectiveInfoOp getInstance(OpInstanceCache cache) {
      return (ModifyCacheDirectiveInfoOp) cache
          .get(OP_MODIFY_CACHE_DIRECTIVE);
    }

    public ModifyCacheDirectiveInfoOp setDirective(
        CacheDirectiveInfo directive) {
      this.directive = directive;
      assert(directive.getId() != null);
      return this;
    }

    @Override
    void readFields(DataInputStream in, int logVersion) throws IOException {
      this.directive = FSImageSerialization.readCacheDirectiveInfo(in);
      readRpcIds(in, logVersion);
    }

    @Override
    public void writeFields(DataOutputStream out) throws IOException {
      FSImageSerialization.writeCacheDirectiveInfo(out, directive);
      writeRpcIds(rpcClientId, rpcCallId, out);
    }

    @Override
    protected void toXml(ContentHandler contentHandler) throws SAXException {
      FSImageSerialization.writeCacheDirectiveInfo(contentHandler, directive);
      appendRpcIdsToXml(contentHandler, rpcClientId, rpcCallId);
    }

    @Override
    void fromXml(Stanza st) throws InvalidXmlException {
      this.directive = FSImageSerialization.readCacheDirectiveInfo(st);
      readRpcIdsFromXml(st);
    }

    @Override
    public String toString() {
      StringBuilder builder = new StringBuilder();
      builder.append("ModifyCacheDirectiveInfoOp[");
      builder.append("id=").append(directive.getId());
      if (directive.getPath() != null) {
        builder.append(",").append("path=").append(directive.getPath());
      }
      if (directive.getReplication() != null) {
        builder.append(",").append("replication=").
            append(directive.getReplication());
      }
      if (directive.getPool() != null) {
        builder.append(",").append("pool=").append(directive.getPool());
      }
      if (directive.getExpiration() != null) {
        builder.append(",").append("expiration=").
            append(directive.getExpiration().getMillis());
      }
      appendRpcIdsToString(builder, rpcClientId, rpcCallId);
      builder.append("]");
      return builder.toString();
    }
  }

  /**
   * {@literal @AtMostOnce} for
   * {@link ClientProtocol#removeCacheDirective}
   */
  static class RemoveCacheDirectiveInfoOp extends FSEditLogOp {
    long id;

    public RemoveCacheDirectiveInfoOp() {
      super(OP_REMOVE_CACHE_DIRECTIVE);
    }

    static RemoveCacheDirectiveInfoOp getInstance(OpInstanceCache cache) {
      return (RemoveCacheDirectiveInfoOp) cache
          .get(OP_REMOVE_CACHE_DIRECTIVE);
    }

    public RemoveCacheDirectiveInfoOp setId(long id) {
      this.id = id;
      return this;
    }

    @Override
    void readFields(DataInputStream in, int logVersion) throws IOException {
      this.id = FSImageSerialization.readLong(in);
      readRpcIds(in, logVersion);
    }

    @Override
    public void writeFields(DataOutputStream out) throws IOException {
      FSImageSerialization.writeLong(id, out);
      writeRpcIds(rpcClientId, rpcCallId, out);
    }

    @Override
    protected void toXml(ContentHandler contentHandler) throws SAXException {
      XMLUtils.addSaxString(contentHandler, "ID", Long.toString(id));
      appendRpcIdsToXml(contentHandler, rpcClientId, rpcCallId);
    }

    @Override
    void fromXml(Stanza st) throws InvalidXmlException {
      this.id = Long.parseLong(st.getValue("ID"));
      readRpcIdsFromXml(st);
    }

    @Override
    public String toString() {
      StringBuilder builder = new StringBuilder();
      builder.append("RemoveCacheDirectiveInfo [");
      builder.append("id=" + Long.toString(id));
      appendRpcIdsToString(builder, rpcClientId, rpcCallId);
      builder.append("]");
      return builder.toString();
    }
  }

  /** {@literal @AtMostOnce} for {@link ClientProtocol#addCachePool} */
  static class AddCachePoolOp extends FSEditLogOp {
    CachePoolInfo info;

    public AddCachePoolOp() {
      super(OP_ADD_CACHE_POOL);
    }

    static AddCachePoolOp getInstance(OpInstanceCache cache) {
      return (AddCachePoolOp) cache.get(OP_ADD_CACHE_POOL);
    }

    public AddCachePoolOp setPool(CachePoolInfo info) {
      this.info = info;
      assert(info.getPoolName() != null);
      assert(info.getOwnerName() != null);
      assert(info.getGroupName() != null);
      assert(info.getMode() != null);
      assert(info.getLimit() != null);
      return this;
    }

    @Override
    void readFields(DataInputStream in, int logVersion) throws IOException {
      info = FSImageSerialization.readCachePoolInfo(in);
      readRpcIds(in, logVersion);
    }

    @Override
    public void writeFields(DataOutputStream out) throws IOException {
      FSImageSerialization.writeCachePoolInfo(out, info);
      writeRpcIds(rpcClientId, rpcCallId, out);
    }

    @Override
    protected void toXml(ContentHandler contentHandler) throws SAXException {
      FSImageSerialization.writeCachePoolInfo(contentHandler, info);
      appendRpcIdsToXml(contentHandler, rpcClientId, rpcCallId);
    }

    @Override
    void fromXml(Stanza st) throws InvalidXmlException {
      this.info = FSImageSerialization.readCachePoolInfo(st);
      readRpcIdsFromXml(st);
    }

    @Override
    public String toString() {
      StringBuilder builder = new StringBuilder();
      builder.append("AddCachePoolOp [");
      builder.append("poolName=" + info.getPoolName() + ",");
      builder.append("ownerName=" + info.getOwnerName() + ",");
      builder.append("groupName=" + info.getGroupName() + ",");
      builder.append("mode=" + Short.toString(info.getMode().toShort()) + ",");
      builder.append("limit=" + Long.toString(info.getLimit()));
      appendRpcIdsToString(builder, rpcClientId, rpcCallId);
      builder.append("]");
      return builder.toString();
    }
  }

  /** {@literal @AtMostOnce} for {@link ClientProtocol#modifyCachePool} */
  static class ModifyCachePoolOp extends FSEditLogOp {
    CachePoolInfo info;

    public ModifyCachePoolOp() {
      super(OP_MODIFY_CACHE_POOL);
    }

    static ModifyCachePoolOp getInstance(OpInstanceCache cache) {
      return (ModifyCachePoolOp) cache.get(OP_MODIFY_CACHE_POOL);
    }

    public ModifyCachePoolOp setInfo(CachePoolInfo info) {
      this.info = info;
      return this;
    }

    @Override
    void readFields(DataInputStream in, int logVersion) throws IOException {
      info = FSImageSerialization.readCachePoolInfo(in);
      readRpcIds(in, logVersion);
    }

    @Override
    public void writeFields(DataOutputStream out) throws IOException {
      FSImageSerialization.writeCachePoolInfo(out, info);
      writeRpcIds(rpcClientId, rpcCallId, out);
    }

    @Override
    protected void toXml(ContentHandler contentHandler) throws SAXException {
      FSImageSerialization.writeCachePoolInfo(contentHandler, info);
      appendRpcIdsToXml(contentHandler, rpcClientId, rpcCallId);
    }

    @Override
    void fromXml(Stanza st) throws InvalidXmlException {
      this.info = FSImageSerialization.readCachePoolInfo(st);
      readRpcIdsFromXml(st);
    }

    @Override
    public String toString() {
      StringBuilder builder = new StringBuilder();
      builder.append("ModifyCachePoolOp [");
      ArrayList<String> fields = new ArrayList<String>(5);
      if (info.getPoolName() != null) {
        fields.add("poolName=" + info.getPoolName());
      }
      if (info.getOwnerName() != null) {
        fields.add("ownerName=" + info.getOwnerName());
      }
      if (info.getGroupName() != null) {
        fields.add("groupName=" + info.getGroupName());
      }
      if (info.getMode() != null) {
        fields.add("mode=" + info.getMode().toString());
      }
      if (info.getLimit() != null) {
        fields.add("limit=" + info.getLimit());
      }
      builder.append(Joiner.on(",").join(fields));
      appendRpcIdsToString(builder, rpcClientId, rpcCallId);
      builder.append("]");
      return builder.toString();
    }
  }

  /** {@literal @AtMostOnce} for {@link ClientProtocol#removeCachePool} */
  static class RemoveCachePoolOp extends FSEditLogOp {
    String poolName;

    public RemoveCachePoolOp() {
      super(OP_REMOVE_CACHE_POOL);
    }

    static RemoveCachePoolOp getInstance(OpInstanceCache cache) {
      return (RemoveCachePoolOp) cache.get(OP_REMOVE_CACHE_POOL);
    }

    public RemoveCachePoolOp setPoolName(String poolName) {
      this.poolName = poolName;
      return this;
    }

    @Override
    void readFields(DataInputStream in, int logVersion) throws IOException {
      poolName = FSImageSerialization.readString(in);
      readRpcIds(in, logVersion);
    }

    @Override
    public void writeFields(DataOutputStream out) throws IOException {
      FSImageSerialization.writeString(poolName, out);
      writeRpcIds(rpcClientId, rpcCallId, out);
    }

    @Override
    protected void toXml(ContentHandler contentHandler) throws SAXException {
      XMLUtils.addSaxString(contentHandler, "POOLNAME", poolName);
      appendRpcIdsToXml(contentHandler, rpcClientId, rpcCallId);
    }

    @Override
    void fromXml(Stanza st) throws InvalidXmlException {
      this.poolName = st.getValue("POOLNAME");
      readRpcIdsFromXml(st);
    }

    @Override
    public String toString() {
      StringBuilder builder = new StringBuilder();
      builder.append("RemoveCachePoolOp [");
      builder.append("poolName=" + poolName);
      appendRpcIdsToString(builder, rpcClientId, rpcCallId);
      builder.append("]");
      return builder.toString();
    }
  }

  static private short readShort(DataInputStream in) throws IOException {
    return Short.parseShort(FSImageSerialization.readString(in));
  }

  static private long readLong(DataInputStream in) throws IOException {
    return Long.parseLong(FSImageSerialization.readString(in));
  }

  /**
   * A class to read in blocks stored in the old format. The only two
   * fields in the block were blockid and length.
   */
  static class BlockTwo implements Writable {
    long blkid;
    long len;

    static {                                      // register a ctor
      WritableFactories.setFactory
        (BlockTwo.class,
         new WritableFactory() {
           @Override
           public Writable newInstance() { return new BlockTwo(); }
         });
    }


    BlockTwo() {
      blkid = 0;
      len = 0;
    }
    /////////////////////////////////////
    // Writable
    /////////////////////////////////////
    @Override
    public void write(DataOutput out) throws IOException {
      out.writeLong(blkid);
      out.writeLong(len);
    }

    @Override
    public void readFields(DataInput in) throws IOException {
      this.blkid = in.readLong();
      this.len = in.readLong();
    }
  }

  /**
   * Class for writing editlog ops
   */
  public static class Writer {
    private final DataOutputBuffer buf;
    private final Checksum checksum;

    public Writer(DataOutputBuffer out) {
      this.buf = out;
      this.checksum = new PureJavaCrc32();
    }

    /**
     * Write an operation to the output stream
     * 
     * @param op The operation to write
     * @throws IOException if an error occurs during writing.
     */
    public void writeOp(FSEditLogOp op) throws IOException {
      int start = buf.getLength();
      buf.writeByte(op.opCode.getOpCode());
      buf.writeLong(op.txid);
      op.writeFields(buf);
      int end = buf.getLength();
      checksum.reset();
      checksum.update(buf.getData(), start, end-start);
      int sum = (int)checksum.getValue();
      buf.writeInt(sum);
    }
  }

  /**
   * Class for reading editlog ops from a stream
   */
  public static class Reader {
    private final DataInputStream in;
    private final StreamLimiter limiter;
    private final int logVersion;
    private final Checksum checksum;
    private final OpInstanceCache cache;
    private int maxOpSize;

    /**
     * Construct the reader
     * @param in The stream to read from.
     * @param logVersion The version of the data coming from the stream.
     */
    public Reader(DataInputStream in, StreamLimiter limiter, int logVersion) {
      this.logVersion = logVersion;
      if (LayoutVersion.supports(Feature.EDITS_CHESKUM, logVersion)) {
        this.checksum = new PureJavaCrc32();
      } else {
        this.checksum = null;
      }

      if (this.checksum != null) {
        this.in = new DataInputStream(
            new CheckedInputStream(in, this.checksum));
      } else {
        this.in = in;
      }
      this.limiter = limiter;
      this.cache = new OpInstanceCache();
      this.maxOpSize = DFSConfigKeys.DFS_NAMENODE_MAX_OP_SIZE_DEFAULT;
    }

    public void setMaxOpSize(int maxOpSize) {
      this.maxOpSize = maxOpSize;
    }

    /**
     * Read an operation from the input stream.
     * 
     * Note that the objects returned from this method may be re-used by future
     * calls to the same method.
     * 
     * @param skipBrokenEdits    If true, attempt to skip over damaged parts of
     * the input stream, rather than throwing an IOException
     * @return the operation read from the stream, or null at the end of the 
     *         file
     * @throws IOException on error.  This function should only throw an
     *         exception when skipBrokenEdits is false.
     */
    public FSEditLogOp readOp(boolean skipBrokenEdits) throws IOException {
      while (true) {
        try {
          return decodeOp();
        } catch (IOException e) {
          in.reset();
          if (!skipBrokenEdits) {
            throw e;
          }
        } catch (RuntimeException e) {
          // FSEditLogOp#decodeOp is not supposed to throw RuntimeException.
          // However, we handle it here for recovery mode, just to be more
          // robust.
          in.reset();
          if (!skipBrokenEdits) {
            throw e;
          }
        } catch (Throwable e) {
          in.reset();
          if (!skipBrokenEdits) {
            throw new IOException("got unexpected exception " +
                e.getMessage(), e);
          }
        }
        // Move ahead one byte and re-try the decode process.
        if (in.skip(1) < 1) {
          return null;
        }
      }
    }

    private void verifyTerminator() throws IOException {
      /** The end of the edit log should contain only 0x00 or 0xff bytes.
       * If it contains other bytes, the log itself may be corrupt.
       * It is important to check this; if we don't, a stray OP_INVALID byte 
       * could make us stop reading the edit log halfway through, and we'd never
       * know that we had lost data.
       */
      byte[] buf = new byte[4096];
      limiter.clearLimit();
      int numRead = -1, idx = 0;
      while (true) {
        try {
          numRead = -1;
          idx = 0;
          numRead = in.read(buf);
          if (numRead == -1) {
            return;
          }
          while (idx < numRead) {
            if ((buf[idx] != (byte)0) && (buf[idx] != (byte)-1)) {
              throw new IOException("Read extra bytes after " +
                "the terminator!");
            }
            idx++;
          }
        } finally {
          // After reading each group of bytes, we reposition the mark one
          // byte before the next group.  Similarly, if there is an error, we
          // want to reposition the mark one byte before the error
          if (numRead != -1) { 
            in.reset();
            IOUtils.skipFully(in, idx);
            in.mark(buf.length + 1);
            IOUtils.skipFully(in, 1);
          }
        }
      }
    }

    /**
     * Read an opcode from the input stream.
     *
     * @return   the opcode, or null on EOF.
     *
     * If an exception is thrown, the stream's mark will be set to the first
     * problematic byte.  This usually means the beginning of the opcode.
     */
    private FSEditLogOp decodeOp() throws IOException {
      limiter.setLimit(maxOpSize);
      in.mark(maxOpSize);

      if (checksum != null) {
        checksum.reset();
      }

      byte opCodeByte;
      try {
        opCodeByte = in.readByte();
      } catch (EOFException eof) {
        // EOF at an opcode boundary is expected.
        return null;
      }

      FSEditLogOpCodes opCode = FSEditLogOpCodes.fromByte(opCodeByte);
      if (opCode == OP_INVALID) {
        verifyTerminator();
        return null;
      }

      FSEditLogOp op = cache.get(opCode);
      if (op == null) {
        throw new IOException("Read invalid opcode " + opCode);
      }

      if (LayoutVersion.supports(Feature.STORED_TXIDS, logVersion)) {
        // Read the txid
        op.setTransactionId(in.readLong());
      } else {
        op.setTransactionId(HdfsConstants.INVALID_TXID);
      }

      op.readFields(in, logVersion);

      validateChecksum(in, checksum, op.txid);
      return op;
    }

    /**
     * Validate a transaction's checksum
     */
    private void validateChecksum(DataInputStream in,
                                  Checksum checksum,
                                  long txid)
        throws IOException {
      if (checksum != null) {
        int calculatedChecksum = (int)checksum.getValue();
        int readChecksum = in.readInt(); // read in checksum
        if (readChecksum != calculatedChecksum) {
          throw new ChecksumException(
              "Transaction is corrupt. Calculated checksum is " +
              calculatedChecksum + " but read checksum " + readChecksum, txid);
        }
      }
    }
  }

  public void outputToXml(ContentHandler contentHandler) throws SAXException {
    contentHandler.startElement("", "", "RECORD", new AttributesImpl());
    XMLUtils.addSaxString(contentHandler, "OPCODE", opCode.toString());
    contentHandler.startElement("", "", "DATA", new AttributesImpl());
    XMLUtils.addSaxString(contentHandler, "TXID", "" + txid);
    toXml(contentHandler);
    contentHandler.endElement("", "", "DATA");
    contentHandler.endElement("", "", "RECORD");
  }

  protected abstract void toXml(ContentHandler contentHandler)
      throws SAXException;
  
  abstract void fromXml(Stanza st) throws InvalidXmlException;
  
  public void decodeXml(Stanza st) throws InvalidXmlException {
    this.txid = Long.valueOf(st.getValue("TXID"));
    fromXml(st);
  }
  
  public static void blockToXml(ContentHandler contentHandler, Block block) 
      throws SAXException {
    contentHandler.startElement("", "", "BLOCK", new AttributesImpl());
    XMLUtils.addSaxString(contentHandler, "BLOCK_ID",
        Long.valueOf(block.getBlockId()).toString());
    XMLUtils.addSaxString(contentHandler, "NUM_BYTES",
        Long.valueOf(block.getNumBytes()).toString());
    XMLUtils.addSaxString(contentHandler, "GENSTAMP",
        Long.valueOf(block.getGenerationStamp()).toString());
    contentHandler.endElement("", "", "BLOCK");
  }

  public static Block blockFromXml(Stanza st)
      throws InvalidXmlException {
    long blockId = Long.valueOf(st.getValue("BLOCK_ID"));
    long numBytes = Long.valueOf(st.getValue("NUM_BYTES"));
    long generationStamp = Long.valueOf(st.getValue("GENSTAMP"));
    return new Block(blockId, numBytes, generationStamp);
  }

  public static void delegationTokenToXml(ContentHandler contentHandler,
      DelegationTokenIdentifier token) throws SAXException {
    contentHandler.startElement("", "", "DELEGATION_TOKEN_IDENTIFIER", new AttributesImpl());
    XMLUtils.addSaxString(contentHandler, "KIND", token.getKind().toString());
    XMLUtils.addSaxString(contentHandler, "SEQUENCE_NUMBER",
        Integer.valueOf(token.getSequenceNumber()).toString());
    XMLUtils.addSaxString(contentHandler, "OWNER",
        token.getOwner().toString());
    XMLUtils.addSaxString(contentHandler, "RENEWER",
        token.getRenewer().toString());
    XMLUtils.addSaxString(contentHandler, "REALUSER",
        token.getRealUser().toString());
    XMLUtils.addSaxString(contentHandler, "ISSUE_DATE",
        Long.valueOf(token.getIssueDate()).toString());
    XMLUtils.addSaxString(contentHandler, "MAX_DATE",
        Long.valueOf(token.getMaxDate()).toString());
    XMLUtils.addSaxString(contentHandler, "MASTER_KEY_ID",
        Integer.valueOf(token.getMasterKeyId()).toString());
    contentHandler.endElement("", "", "DELEGATION_TOKEN_IDENTIFIER");
  }

  public static DelegationTokenIdentifier delegationTokenFromXml(Stanza st)
      throws InvalidXmlException {
    String kind = st.getValue("KIND");
    if (!kind.equals(DelegationTokenIdentifier.
        HDFS_DELEGATION_KIND.toString())) {
      throw new InvalidXmlException("can't understand " +
        "DelegationTokenIdentifier KIND " + kind);
    }
    int seqNum = Integer.valueOf(st.getValue("SEQUENCE_NUMBER"));
    String owner = st.getValue("OWNER");
    String renewer = st.getValue("RENEWER");
    String realuser = st.getValue("REALUSER");
    long issueDate = Long.valueOf(st.getValue("ISSUE_DATE"));
    long maxDate = Long.valueOf(st.getValue("MAX_DATE"));
    int masterKeyId = Integer.valueOf(st.getValue("MASTER_KEY_ID"));
    DelegationTokenIdentifier token =
        new DelegationTokenIdentifier(new Text(owner),
            new Text(renewer), new Text(realuser));
    token.setSequenceNumber(seqNum);
    token.setIssueDate(issueDate);
    token.setMaxDate(maxDate);
    token.setMasterKeyId(masterKeyId);
    return token;
  }

  public static void delegationKeyToXml(ContentHandler contentHandler,
      DelegationKey key) throws SAXException {
    contentHandler.startElement("", "", "DELEGATION_KEY", new AttributesImpl());
    XMLUtils.addSaxString(contentHandler, "KEY_ID",
        Integer.valueOf(key.getKeyId()).toString());
    XMLUtils.addSaxString(contentHandler, "EXPIRY_DATE",
        Long.valueOf(key.getExpiryDate()).toString());
    if (key.getEncodedKey() != null) {
      XMLUtils.addSaxString(contentHandler, "KEY",
          Hex.encodeHexString(key.getEncodedKey()));
    }
    contentHandler.endElement("", "", "DELEGATION_KEY");
  }
  
  public static DelegationKey delegationKeyFromXml(Stanza st)
      throws InvalidXmlException {
    int keyId = Integer.valueOf(st.getValue("KEY_ID"));
    long expiryDate = Long.valueOf(st.getValue("EXPIRY_DATE"));
    byte key[] = null;
    try {
      key = Hex.decodeHex(st.getValue("KEY").toCharArray());
    } catch (DecoderException e) {
      throw new InvalidXmlException(e.toString());
    } catch (InvalidXmlException e) {
    }
    return new DelegationKey(keyId, expiryDate, key);
  }

  public static void permissionStatusToXml(ContentHandler contentHandler,
      PermissionStatus perm) throws SAXException {
    contentHandler.startElement("", "", "PERMISSION_STATUS", new AttributesImpl());
    XMLUtils.addSaxString(contentHandler, "USERNAME", perm.getUserName());
    XMLUtils.addSaxString(contentHandler, "GROUPNAME", perm.getGroupName());
    fsPermissionToXml(contentHandler, perm.getPermission());
    contentHandler.endElement("", "", "PERMISSION_STATUS");
  }

  public static PermissionStatus permissionStatusFromXml(Stanza st)
      throws InvalidXmlException {
    Stanza status = st.getChildren("PERMISSION_STATUS").get(0);
    String username = status.getValue("USERNAME");
    String groupname = status.getValue("GROUPNAME");
    FsPermission mode = fsPermissionFromXml(status);
    return new PermissionStatus(username, groupname, mode);
  }

  public static void fsPermissionToXml(ContentHandler contentHandler,
      FsPermission mode) throws SAXException {
    XMLUtils.addSaxString(contentHandler, "MODE", Short.valueOf(mode.toShort())
        .toString());
  }

  public static FsPermission fsPermissionFromXml(Stanza st)
      throws InvalidXmlException {
    short mode = Short.valueOf(st.getValue("MODE"));
    return new FsPermission(mode);
  }
}<|MERGE_RESOLUTION|>--- conflicted
+++ resolved
@@ -18,12 +18,9 @@
 package org.apache.hadoop.hdfs.server.namenode;
 
 import static org.apache.hadoop.hdfs.server.namenode.FSEditLogOpCodes.OP_ADD;
-<<<<<<< HEAD
-=======
 import static org.apache.hadoop.hdfs.server.namenode.FSEditLogOpCodes.OP_ADD_BLOCK;
 import static org.apache.hadoop.hdfs.server.namenode.FSEditLogOpCodes.OP_ADD_CACHE_DIRECTIVE;
 import static org.apache.hadoop.hdfs.server.namenode.FSEditLogOpCodes.OP_ADD_CACHE_POOL;
->>>>>>> 6266273c
 import static org.apache.hadoop.hdfs.server.namenode.FSEditLogOpCodes.OP_ALLOCATE_BLOCK_ID;
 import static org.apache.hadoop.hdfs.server.namenode.FSEditLogOpCodes.OP_ALLOW_SNAPSHOT;
 import static org.apache.hadoop.hdfs.server.namenode.FSEditLogOpCodes.OP_CANCEL_DELEGATION_TOKEN;
@@ -38,15 +35,11 @@
 import static org.apache.hadoop.hdfs.server.namenode.FSEditLogOpCodes.OP_GET_DELEGATION_TOKEN;
 import static org.apache.hadoop.hdfs.server.namenode.FSEditLogOpCodes.OP_INVALID;
 import static org.apache.hadoop.hdfs.server.namenode.FSEditLogOpCodes.OP_MKDIR;
-<<<<<<< HEAD
-import static org.apache.hadoop.hdfs.server.namenode.FSEditLogOpCodes.OP_REASSIGN_LEASE;
-=======
 import static org.apache.hadoop.hdfs.server.namenode.FSEditLogOpCodes.OP_MODIFY_CACHE_DIRECTIVE;
 import static org.apache.hadoop.hdfs.server.namenode.FSEditLogOpCodes.OP_MODIFY_CACHE_POOL;
 import static org.apache.hadoop.hdfs.server.namenode.FSEditLogOpCodes.OP_REASSIGN_LEASE;
 import static org.apache.hadoop.hdfs.server.namenode.FSEditLogOpCodes.OP_REMOVE_CACHE_DIRECTIVE;
 import static org.apache.hadoop.hdfs.server.namenode.FSEditLogOpCodes.OP_REMOVE_CACHE_POOL;
->>>>>>> 6266273c
 import static org.apache.hadoop.hdfs.server.namenode.FSEditLogOpCodes.OP_RENAME;
 import static org.apache.hadoop.hdfs.server.namenode.FSEditLogOpCodes.OP_RENAME_OLD;
 import static org.apache.hadoop.hdfs.server.namenode.FSEditLogOpCodes.OP_RENAME_SNAPSHOT;
@@ -70,10 +63,7 @@
 import java.io.DataOutputStream;
 import java.io.EOFException;
 import java.io.IOException;
-<<<<<<< HEAD
-=======
 import java.util.ArrayList;
->>>>>>> 6266273c
 import java.util.Arrays;
 import java.util.EnumMap;
 import java.util.List;
@@ -91,11 +81,8 @@
 import org.apache.hadoop.hdfs.DFSConfigKeys;
 import org.apache.hadoop.hdfs.DeprecatedUTF8;
 import org.apache.hadoop.hdfs.protocol.Block;
-<<<<<<< HEAD
-=======
 import org.apache.hadoop.hdfs.protocol.CacheDirectiveInfo;
 import org.apache.hadoop.hdfs.protocol.CachePoolInfo;
->>>>>>> 6266273c
 import org.apache.hadoop.hdfs.protocol.ClientProtocol;
 import org.apache.hadoop.hdfs.protocol.HdfsConstants;
 import org.apache.hadoop.hdfs.protocol.LayoutVersion;
@@ -132,11 +119,7 @@
 @InterfaceStability.Unstable
 public abstract class FSEditLogOp {
   public final FSEditLogOpCodes opCode;
-<<<<<<< HEAD
-  long txid;
-=======
   long txid = HdfsConstants.INVALID_TXID;
->>>>>>> 6266273c
   byte[] rpcClientId = RpcConstants.DUMMY_CLIENT_ID;
   int rpcCallId = RpcConstants.INVALID_CALL_ID;
 
@@ -177,8 +160,6 @@
       inst.put(OP_RENAME_SNAPSHOT, new RenameSnapshotOp());
       inst.put(OP_SET_GENSTAMP_V2, new SetGenstampV2Op());
       inst.put(OP_ALLOCATE_BLOCK_ID, new AllocateBlockIdOp());
-<<<<<<< HEAD
-=======
       inst.put(OP_ADD_BLOCK, new AddBlockOp());
       inst.put(OP_ADD_CACHE_DIRECTIVE,
           new AddCacheDirectiveInfoOp());
@@ -189,7 +170,6 @@
       inst.put(OP_ADD_CACHE_POOL, new AddCachePoolOp());
       inst.put(OP_MODIFY_CACHE_POOL, new ModifyCachePoolOp());
       inst.put(OP_REMOVE_CACHE_POOL, new RemoveCachePoolOp());
->>>>>>> 6266273c
     }
     
     public FSEditLogOp get(FSEditLogOpCodes opcode) {
@@ -564,12 +544,7 @@
       } else {
         this.blocks = new Block[0];
       }
-<<<<<<< HEAD
-      this.permissions =
-          permissionStatusFromXml(st.getChildren("PERMISSION_STATUS").get(0));
-=======
       this.permissions = permissionStatusFromXml(st);
->>>>>>> 6266273c
       readRpcIdsFromXml(st);
     }
   }
@@ -629,8 +604,6 @@
     }
   }
   
-<<<<<<< HEAD
-=======
   static class AddBlockOp extends FSEditLogOp {
     private String path;
     private Block penultimateBlock;
@@ -733,7 +706,6 @@
     }
   }
   
->>>>>>> 6266273c
   /**
    * {@literal @AtMostOnce} for {@link ClientProtocol#updatePipeline}, but 
    * {@literal @Idempotent} for some other ops.
@@ -1411,7 +1383,6 @@
                             Long.valueOf(genStampV1).toString());
     }
 
-<<<<<<< HEAD
     @Override void fromXml(Stanza st) throws InvalidXmlException {
       this.genStampV1 = Long.valueOf(st.getValue("GENSTAMP"));
     }
@@ -1523,119 +1494,6 @@
     }
   }
 
-=======
-    @Override void fromXml(Stanza st) throws InvalidXmlException {
-      this.genStampV1 = Long.valueOf(st.getValue("GENSTAMP"));
-    }
-  }
-
-  /** Similar with {@link SetGenstampV1Op} */
-  static class SetGenstampV2Op extends FSEditLogOp {
-    long genStampV2;
-
-    private SetGenstampV2Op() {
-      super(OP_SET_GENSTAMP_V2);
-    }
-
-    static SetGenstampV2Op getInstance(OpInstanceCache cache) {
-      return (SetGenstampV2Op)cache.get(OP_SET_GENSTAMP_V2);
-    }
-
-    SetGenstampV2Op setGenerationStamp(long genStamp) {
-      this.genStampV2 = genStamp;
-      return this;
-    }
-
-    @Override
-    public
-    void writeFields(DataOutputStream out) throws IOException {
-      FSImageSerialization.writeLong(genStampV2, out);
-    }
-
-    @Override
-    void readFields(DataInputStream in, int logVersion)
-        throws IOException {
-      this.genStampV2 = FSImageSerialization.readLong(in);
-    }
-
-    @Override
-    public String toString() {
-      StringBuilder builder = new StringBuilder();
-      builder.append("SetGenstampV2Op [GenStampV2=");
-      builder.append(genStampV2);
-      builder.append(", opCode=");
-      builder.append(opCode);
-      builder.append(", txid=");
-      builder.append(txid);
-      builder.append("]");
-      return builder.toString();
-    }
-
-    @Override
-    protected void toXml(ContentHandler contentHandler) throws SAXException {
-      XMLUtils.addSaxString(contentHandler, "GENSTAMPV2",
-                            Long.valueOf(genStampV2).toString());
-    }
-
-    @Override void fromXml(Stanza st) throws InvalidXmlException {
-      this.genStampV2 = Long.valueOf(st.getValue("GENSTAMPV2"));
-    }
-  }
-
-  /** {@literal @Idempotent} for {@link ClientProtocol#addBlock} */
-  static class AllocateBlockIdOp extends FSEditLogOp {
-    long blockId;
-
-    private AllocateBlockIdOp() {
-      super(OP_ALLOCATE_BLOCK_ID);
-    }
-
-    static AllocateBlockIdOp getInstance(OpInstanceCache cache) {
-      return (AllocateBlockIdOp)cache.get(OP_ALLOCATE_BLOCK_ID);
-    }
-
-    AllocateBlockIdOp setBlockId(long blockId) {
-      this.blockId = blockId;
-      return this;
-    }
-
-    @Override
-    public
-    void writeFields(DataOutputStream out) throws IOException {
-      FSImageSerialization.writeLong(blockId, out);
-    }
-
-    @Override
-    void readFields(DataInputStream in, int logVersion)
-        throws IOException {
-      this.blockId = FSImageSerialization.readLong(in);
-    }
-
-    @Override
-    public String toString() {
-      StringBuilder builder = new StringBuilder();
-      builder.append("AllocateBlockIdOp [blockId=");
-      builder.append(blockId);
-      builder.append(", opCode=");
-      builder.append(opCode);
-      builder.append(", txid=");
-      builder.append(txid);
-      builder.append("]");
-      return builder.toString();
-    }
-
-    @Override
-    protected void toXml(ContentHandler contentHandler) throws SAXException {
-      XMLUtils.addSaxString(contentHandler, "BLOCK_ID",
-                            Long.valueOf(blockId).toString());
-    }
-
-    @Override void fromXml(Stanza st) throws InvalidXmlException {
-      this.blockId = Long.valueOf(st.getValue("BLOCK_ID"));
-    }
-  }
-
->>>>>>> 6266273c
   /** {@literal @Idempotent} for {@link ClientProtocol#setPermission} */
   static class SetPermissionsOp extends FSEditLogOp {
     String src;
@@ -2198,12 +2056,7 @@
       this.value = st.getValue("VALUE");
       this.mtime = Long.valueOf(st.getValue("MTIME"));
       this.atime = Long.valueOf(st.getValue("ATIME"));
-<<<<<<< HEAD
-      this.permissionStatus =
-          permissionStatusFromXml(st.getChildren("PERMISSION_STATUS").get(0));
-=======
       this.permissionStatus = permissionStatusFromXml(st);
->>>>>>> 6266273c
       
       readRpcIdsFromXml(st);
     }
